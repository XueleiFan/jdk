--- conflicted
+++ resolved
@@ -26,15 +26,6 @@
 import jdk.testlibrary.ProcessTools;
 
 /*
-<<<<<<< HEAD
- * @test NoLaunchOptionTest.java
- * @bug 4554734 4724714
- * @summary Test for -Xrunjdwp:[onthrow,onuncaught] suboptions require launch suboption
- * @library /lib/testlibrary
- * @run compile -g NoLaunchOptionTest.java
- * @build jdk.testlibrary.* VMConnection
- * @run driver NoLaunchOptionTest
-=======
  *   @test       NoLaunchOptionTest.java
  *   @bug        4554734 4724714
  *   @summary    Test for -Xrunjdwp:[onthrow,onuncaught] suboptions require launch suboption
@@ -44,7 +35,6 @@
  *  @run compile -g NoLaunchOptionTest.java
  *  @build VMConnection
  *  @run driver NoLaunchOptionTest
->>>>>>> 529069c1
  */
 public class NoLaunchOptionTest extends Object {
 
