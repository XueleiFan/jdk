--- conflicted
+++ resolved
@@ -304,12 +304,7 @@
         p.getY().setValue(t2).setProduct(b);
         p.getY().setDifference(p.getZ());
 
-<<<<<<< HEAD
-        p.getX().setValue(p.getY()).setProduct(two);
-        p.getY().setSum(p.getX());
-=======
         p.getY().setProduct(three);
->>>>>>> c7f65438
         p.getX().setValue(t1).setDifference(p.getY());
 
         p.getY().setSum(t1);
@@ -321,12 +316,7 @@
 
         p.getZ().setDifference(t2);
         p.getZ().setDifference(t0);
-<<<<<<< HEAD
-        t3.setValue(p.getZ()).setProduct(two);
-        p.getZ().setSum(t3);
-=======
         p.getZ().setProduct(three);
->>>>>>> c7f65438
         t0.setProduct(three);
 
         t0.setDifference(t2);
@@ -385,32 +375,17 @@
         p.getZ().setProduct(b);
 
         p.getX().setValue(p.getY()).setDifference(p.getZ());
-<<<<<<< HEAD
-        p.getZ().setValue(p.getX()).setProduct(two);
-        p.getX().setSum(p.getZ());
-=======
         p.getX().setProduct(three);
->>>>>>> c7f65438
 
         p.getZ().setValue(t1).setDifference(p.getX());
         p.getX().setSum(t1);
         p.getY().setProduct(b);
 
-<<<<<<< HEAD
-        t1.setValue(t2).setProduct(two);
-        t2.setSum(t1);
-        p.getY().setDifference(t2);
-
-        p.getY().setDifference(t0);
-        t1.setValue(p.getY()).setProduct(two);
-        p.getY().setSum(t1);
-=======
         t2.setProduct(three);
         p.getY().setDifference(t2);
 
         p.getY().setDifference(t0);
         p.getY().setProduct(three);
->>>>>>> c7f65438
 
         t0.setProduct(three);
         t0.setDifference(t2);
@@ -464,30 +439,17 @@
         p.getZ().setValue(t2).setProduct(b);
         p.getX().setValue(p.getY()).setDifference(p.getZ());
 
-<<<<<<< HEAD
-        p.getX().setSum(p.getZ());
-=======
         p.getX().setProduct(three);
 
->>>>>>> c7f65438
         p.getZ().setValue(t1).setDifference(p.getX());
         p.getX().setSum(t1);
 
         p.getY().setProduct(b);
-<<<<<<< HEAD
-        t1.setValue(t2).setSum(t2);
-        t2.setSum(t1);
-
-        p.getY().setDifference(t2);
-        p.getY().setDifference(t0);
-        t1.setValue(p.getY()).setSum(p.getY());
-=======
         t2.setProduct(three);
 
         p.getY().setDifference(t2);
         p.getY().setDifference(t0);
         p.getY().setProduct(three);
->>>>>>> c7f65438
 
         t0.setProduct(three);
 
@@ -502,12 +464,7 @@
         p.getX().setDifference(t1);
         p.getZ().setProduct(t4);
 
-<<<<<<< HEAD
-        p.getZ().setSum(t1);
-=======
         t3.setProduct(t0);
         p.getZ().setSum(t3);
-
->>>>>>> c7f65438
     }
 }
