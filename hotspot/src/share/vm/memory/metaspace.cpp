/*
 * Copyright (c) 2011, 2013, Oracle and/or its affiliates. All rights reserved.
 * DO NOT ALTER OR REMOVE COPYRIGHT NOTICES OR THIS FILE HEADER.
 *
 * This code is free software; you can redistribute it and/or modify it
 * under the terms of the GNU General Public License version 2 only, as
 * published by the Free Software Foundation.
 *
 * This code is distributed in the hope that it will be useful, but WITHOUT
 * ANY WARRANTY; without even the implied warranty of MERCHANTABILITY or
 * FITNESS FOR A PARTICULAR PURPOSE.  See the GNU General Public License
 * version 2 for more details (a copy is included in the LICENSE file that
 * accompanied this code).
 *
 * You should have received a copy of the GNU General Public License version
 * 2 along with this work; if not, write to the Free Software Foundation,
 * Inc., 51 Franklin St, Fifth Floor, Boston, MA 02110-1301 USA.
 *
 * Please contact Oracle, 500 Oracle Parkway, Redwood Shores, CA 94065 USA
 * or visit www.oracle.com if you need additional information or have any
 * questions.
 *
 */
#include "precompiled.hpp"
#include "gc_interface/collectedHeap.hpp"
#include "memory/allocation.hpp"
#include "memory/binaryTreeDictionary.hpp"
#include "memory/freeList.hpp"
#include "memory/collectorPolicy.hpp"
#include "memory/filemap.hpp"
#include "memory/freeList.hpp"
#include "memory/metablock.hpp"
#include "memory/metachunk.hpp"
#include "memory/metaspace.hpp"
#include "memory/metaspaceShared.hpp"
#include "memory/resourceArea.hpp"
#include "memory/universe.hpp"
#include "runtime/globals.hpp"
#include "runtime/java.hpp"
#include "runtime/mutex.hpp"
#include "runtime/orderAccess.hpp"
#include "services/memTracker.hpp"
#include "utilities/copy.hpp"
#include "utilities/debug.hpp"

typedef BinaryTreeDictionary<Metablock, FreeList> BlockTreeDictionary;
typedef BinaryTreeDictionary<Metachunk, FreeList> ChunkTreeDictionary;
// Define this macro to enable slow integrity checking of
// the free chunk lists
const bool metaspace_slow_verify = false;

// Parameters for stress mode testing
const uint metadata_deallocate_a_lot_block = 10;
const uint metadata_deallocate_a_lock_chunk = 3;
size_t const allocation_from_dictionary_limit = 4 * K;

MetaWord* last_allocated = 0;

size_t Metaspace::_class_metaspace_size;

// Used in declarations in SpaceManager and ChunkManager
enum ChunkIndex {
  ZeroIndex = 0,
  SpecializedIndex = ZeroIndex,
  SmallIndex = SpecializedIndex + 1,
  MediumIndex = SmallIndex + 1,
  HumongousIndex = MediumIndex + 1,
  NumberOfFreeLists = 3,
  NumberOfInUseLists = 4
};

enum ChunkSizes {    // in words.
  ClassSpecializedChunk = 128,
  SpecializedChunk = 128,
  ClassSmallChunk = 256,
  SmallChunk = 512,
  ClassMediumChunk = 4 * K,
  MediumChunk = 8 * K,
  HumongousChunkGranularity = 8
};

static ChunkIndex next_chunk_index(ChunkIndex i) {
  assert(i < NumberOfInUseLists, "Out of bound");
  return (ChunkIndex) (i+1);
}

// Originally _capacity_until_GC was set to MetaspaceSize here but
// the default MetaspaceSize before argument processing was being
// used which was not the desired value.  See the code
// in should_expand() to see how the initialization is handled
// now.
size_t MetaspaceGC::_capacity_until_GC = 0;
bool MetaspaceGC::_expand_after_GC = false;
uint MetaspaceGC::_shrink_factor = 0;
bool MetaspaceGC::_should_concurrent_collect = false;

// Blocks of space for metadata are allocated out of Metachunks.
//
// Metachunk are allocated out of MetadataVirtualspaces and once
// allocated there is no explicit link between a Metachunk and
// the MetadataVirtualspaces from which it was allocated.
//
// Each SpaceManager maintains a
// list of the chunks it is using and the current chunk.  The current
// chunk is the chunk from which allocations are done.  Space freed in
// a chunk is placed on the free list of blocks (BlockFreelist) and
// reused from there.

typedef class FreeList<Metachunk> ChunkList;

// Manages the global free lists of chunks.
// Has three lists of free chunks, and a total size and
// count that includes all three

class ChunkManager : public CHeapObj<mtInternal> {

  // Free list of chunks of different sizes.
  //   SpecializedChunk
  //   SmallChunk
  //   MediumChunk
  //   HumongousChunk
  ChunkList _free_chunks[NumberOfFreeLists];


  //   HumongousChunk
  ChunkTreeDictionary _humongous_dictionary;

  // ChunkManager in all lists of this type
  size_t _free_chunks_total;
  size_t _free_chunks_count;

  void dec_free_chunks_total(size_t v) {
    assert(_free_chunks_count > 0 &&
             _free_chunks_total > 0,
             "About to go negative");
    Atomic::add_ptr(-1, &_free_chunks_count);
    jlong minus_v = (jlong) - (jlong) v;
    Atomic::add_ptr(minus_v, &_free_chunks_total);
  }

  // Debug support

  size_t sum_free_chunks();
  size_t sum_free_chunks_count();

  void locked_verify_free_chunks_total();
  void slow_locked_verify_free_chunks_total() {
    if (metaspace_slow_verify) {
      locked_verify_free_chunks_total();
    }
  }
  void locked_verify_free_chunks_count();
  void slow_locked_verify_free_chunks_count() {
    if (metaspace_slow_verify) {
      locked_verify_free_chunks_count();
    }
  }
  void verify_free_chunks_count();

 public:

  ChunkManager(size_t specialized_size, size_t small_size, size_t medium_size)
      : _free_chunks_total(0), _free_chunks_count(0) {
    _free_chunks[SpecializedIndex].set_size(specialized_size);
    _free_chunks[SmallIndex].set_size(small_size);
    _free_chunks[MediumIndex].set_size(medium_size);
  }

  // add or delete (return) a chunk to the global freelist.
  Metachunk* chunk_freelist_allocate(size_t word_size);
  void chunk_freelist_deallocate(Metachunk* chunk);

  // Map a size to a list index assuming that there are lists
  // for special, small, medium, and humongous chunks.
  static ChunkIndex list_index(size_t size);

  // Remove the chunk from its freelist.  It is
  // expected to be on one of the _free_chunks[] lists.
  void remove_chunk(Metachunk* chunk);

  // Add the simple linked list of chunks to the freelist of chunks
  // of type index.
  void return_chunks(ChunkIndex index, Metachunk* chunks);

  // Total of the space in the free chunks list
  size_t free_chunks_total_words();
  size_t free_chunks_total_bytes();

  // Number of chunks in the free chunks list
  size_t free_chunks_count();

  void inc_free_chunks_total(size_t v, size_t count = 1) {
    Atomic::add_ptr(count, &_free_chunks_count);
    Atomic::add_ptr(v, &_free_chunks_total);
  }
  ChunkTreeDictionary* humongous_dictionary() {
    return &_humongous_dictionary;
  }

  ChunkList* free_chunks(ChunkIndex index);

  // Returns the list for the given chunk word size.
  ChunkList* find_free_chunks_list(size_t word_size);

  // Add and remove from a list by size.  Selects
  // list based on size of chunk.
  void free_chunks_put(Metachunk* chuck);
  Metachunk* free_chunks_get(size_t chunk_word_size);

  // Debug support
  void verify();
  void slow_verify() {
    if (metaspace_slow_verify) {
      verify();
    }
  }
  void locked_verify();
  void slow_locked_verify() {
    if (metaspace_slow_verify) {
      locked_verify();
    }
  }
  void verify_free_chunks_total();

  void locked_print_free_chunks(outputStream* st);
  void locked_print_sum_free_chunks(outputStream* st);

  void print_on(outputStream* st) const;
};

// Used to manage the free list of Metablocks (a block corresponds
// to the allocation of a quantum of metadata).
class BlockFreelist VALUE_OBJ_CLASS_SPEC {
  BlockTreeDictionary* _dictionary;
  static Metablock* initialize_free_chunk(MetaWord* p, size_t word_size);

  // Only allocate and split from freelist if the size of the allocation
  // is at least 1/4th the size of the available block.
  const static int WasteMultiplier = 4;

  // Accessors
  BlockTreeDictionary* dictionary() const { return _dictionary; }

 public:
  BlockFreelist();
  ~BlockFreelist();

  // Get and return a block to the free list
  MetaWord* get_block(size_t word_size);
  void return_block(MetaWord* p, size_t word_size);

  size_t total_size() {
  if (dictionary() == NULL) {
    return 0;
  } else {
    return dictionary()->total_size();
  }
}

  void print_on(outputStream* st) const;
};

class VirtualSpaceNode : public CHeapObj<mtClass> {
  friend class VirtualSpaceList;

  // Link to next VirtualSpaceNode
  VirtualSpaceNode* _next;

  // total in the VirtualSpace
  MemRegion _reserved;
  ReservedSpace _rs;
  VirtualSpace _virtual_space;
  MetaWord* _top;
  // count of chunks contained in this VirtualSpace
  uintx _container_count;

  // Convenience functions to access the _virtual_space
  char* low()  const { return virtual_space()->low(); }
  char* high() const { return virtual_space()->high(); }

  // The first Metachunk will be allocated at the bottom of the
  // VirtualSpace
  Metachunk* first_chunk() { return (Metachunk*) bottom(); }

 public:

  VirtualSpaceNode(size_t byte_size);
  VirtualSpaceNode(ReservedSpace rs) : _top(NULL), _next(NULL), _rs(rs), _container_count(0) {}
  ~VirtualSpaceNode();

  // Convenience functions for logical bottom and end
  MetaWord* bottom() const { return (MetaWord*) _virtual_space.low(); }
  MetaWord* end() const { return (MetaWord*) _virtual_space.high(); }

  size_t reserved_words() const  { return _virtual_space.reserved_size() / BytesPerWord; }
  size_t expanded_words() const  { return _virtual_space.committed_size() / BytesPerWord; }
  size_t committed_words() const { return _virtual_space.actual_committed_size() / BytesPerWord; }

  // address of next available space in _virtual_space;
  // Accessors
  VirtualSpaceNode* next() { return _next; }
  void set_next(VirtualSpaceNode* v) { _next = v; }

  void set_reserved(MemRegion const v) { _reserved = v; }
  void set_top(MetaWord* v) { _top = v; }

  // Accessors
  MemRegion* reserved() { return &_reserved; }
  VirtualSpace* virtual_space() const { return (VirtualSpace*) &_virtual_space; }

  // Returns true if "word_size" is available in the VirtualSpace
  bool is_available(size_t word_size) { return _top + word_size <= end(); }

  MetaWord* top() const { return _top; }
  void inc_top(size_t word_size) { _top += word_size; }

  uintx container_count() { return _container_count; }
  void inc_container_count();
  void dec_container_count();
#ifdef ASSERT
  uint container_count_slow();
  void verify_container_count();
#endif

  // used and capacity in this single entry in the list
  size_t used_words_in_vs() const;
  size_t capacity_words_in_vs() const;
  size_t free_words_in_vs() const;

  bool initialize();

  // get space from the virtual space
  Metachunk* take_from_committed(size_t chunk_word_size);

  // Allocate a chunk from the virtual space and return it.
  Metachunk* get_chunk_vs(size_t chunk_word_size);

  // Expands/shrinks the committed space in a virtual space.  Delegates
  // to Virtualspace
  bool expand_by(size_t words, bool pre_touch = false);

  // In preparation for deleting this node, remove all the chunks
  // in the node from any freelist.
  void purge(ChunkManager* chunk_manager);

#ifdef ASSERT
  // Debug support
  void mangle();
#endif

  void print_on(outputStream* st) const;
};

  // byte_size is the size of the associated virtualspace.
VirtualSpaceNode::VirtualSpaceNode(size_t byte_size) : _top(NULL), _next(NULL), _rs(), _container_count(0) {
  // align up to vm allocation granularity
  byte_size = align_size_up(byte_size, os::vm_allocation_granularity());

  // This allocates memory with mmap.  For DumpSharedspaces, try to reserve
  // configurable address, generally at the top of the Java heap so other
  // memory addresses don't conflict.
  if (DumpSharedSpaces) {
    char* shared_base = (char*)SharedBaseAddress;
    _rs = ReservedSpace(byte_size, 0, false, shared_base, 0);
    if (_rs.is_reserved()) {
      assert(shared_base == 0 || _rs.base() == shared_base, "should match");
    } else {
      // Get a mmap region anywhere if the SharedBaseAddress fails.
      _rs = ReservedSpace(byte_size);
    }
    MetaspaceShared::set_shared_rs(&_rs);
  } else {
    _rs = ReservedSpace(byte_size);
  }

  MemTracker::record_virtual_memory_type((address)_rs.base(), mtClass);
}

void VirtualSpaceNode::purge(ChunkManager* chunk_manager) {
  Metachunk* chunk = first_chunk();
  Metachunk* invalid_chunk = (Metachunk*) top();
  while (chunk < invalid_chunk ) {
    assert(chunk->is_free(), "Should be marked free");
      MetaWord* next = ((MetaWord*)chunk) + chunk->word_size();
      chunk_manager->remove_chunk(chunk);
      assert(chunk->next() == NULL &&
             chunk->prev() == NULL,
             "Was not removed from its list");
      chunk = (Metachunk*) next;
  }
}

#ifdef ASSERT
uint VirtualSpaceNode::container_count_slow() {
  uint count = 0;
  Metachunk* chunk = first_chunk();
  Metachunk* invalid_chunk = (Metachunk*) top();
  while (chunk < invalid_chunk ) {
    MetaWord* next = ((MetaWord*)chunk) + chunk->word_size();
    // Don't count the chunks on the free lists.  Those are
    // still part of the VirtualSpaceNode but not currently
    // counted.
    if (!chunk->is_free()) {
      count++;
    }
    chunk = (Metachunk*) next;
  }
  return count;
}
#endif

// List of VirtualSpaces for metadata allocation.
// It has a  _next link for singly linked list and a MemRegion
// for total space in the VirtualSpace.
class VirtualSpaceList : public CHeapObj<mtClass> {
  friend class VirtualSpaceNode;

  enum VirtualSpaceSizes {
    VirtualSpaceSize = 256 * K
  };

  // Global list of virtual spaces
  // Head of the list
  VirtualSpaceNode* _virtual_space_list;
  // virtual space currently being used for allocations
  VirtualSpaceNode* _current_virtual_space;

  // Can this virtual list allocate >1 spaces?  Also, used to determine
  // whether to allocate unlimited small chunks in this virtual space
  bool _is_class;
  bool can_grow() const { return !is_class() || !UseCompressedClassPointers; }

  // Sum of reserved and committed memory in the virtual spaces
  size_t _reserved_words;
  size_t _committed_words;

  // Number of virtual spaces
  size_t _virtual_space_count;

  ~VirtualSpaceList();

  VirtualSpaceNode* virtual_space_list() const { return _virtual_space_list; }

  void set_virtual_space_list(VirtualSpaceNode* v) {
    _virtual_space_list = v;
  }
  void set_current_virtual_space(VirtualSpaceNode* v) {
    _current_virtual_space = v;
  }

  void link_vs(VirtualSpaceNode* new_entry);

  // Get another virtual space and add it to the list.  This
  // is typically prompted by a failed attempt to allocate a chunk
  // and is typically followed by the allocation of a chunk.
  bool grow_vs(size_t vs_word_size);

 public:
  VirtualSpaceList(size_t word_size);
  VirtualSpaceList(ReservedSpace rs);

  size_t free_bytes();

  Metachunk* get_new_chunk(size_t word_size,
                           size_t grow_chunks_by_words,
                           size_t medium_chunk_bunch);

  bool expand_by(VirtualSpaceNode* node, size_t word_size, bool pre_touch = false);

  // Get the first chunk for a Metaspace.  Used for
  // special cases such as the boot class loader, reflection
  // class loader and anonymous class loader.
  Metachunk* get_initialization_chunk(size_t word_size, size_t chunk_bunch);

  VirtualSpaceNode* current_virtual_space() {
    return _current_virtual_space;
  }

  bool is_class() const { return _is_class; }

  // Allocate the first virtualspace.
  void initialize(size_t word_size);

  size_t reserved_words()  { return _reserved_words; }
  size_t reserved_bytes()  { return reserved_words() * BytesPerWord; }
  size_t committed_words() { return _committed_words; }
  size_t committed_bytes() { return committed_words() * BytesPerWord; }

  void inc_reserved_words(size_t v);
  void dec_reserved_words(size_t v);
  void inc_committed_words(size_t v);
  void dec_committed_words(size_t v);
  void inc_virtual_space_count();
  void dec_virtual_space_count();

  // Unlink empty VirtualSpaceNodes and free it.
  void purge(ChunkManager* chunk_manager);

  bool contains(const void *ptr);

  void print_on(outputStream* st) const;

  class VirtualSpaceListIterator : public StackObj {
    VirtualSpaceNode* _virtual_spaces;
   public:
    VirtualSpaceListIterator(VirtualSpaceNode* virtual_spaces) :
      _virtual_spaces(virtual_spaces) {}

    bool repeat() {
      return _virtual_spaces != NULL;
    }

    VirtualSpaceNode* get_next() {
      VirtualSpaceNode* result = _virtual_spaces;
      if (_virtual_spaces != NULL) {
        _virtual_spaces = _virtual_spaces->next();
      }
      return result;
    }
  };
};

class Metadebug : AllStatic {
  // Debugging support for Metaspaces
  static int _deallocate_block_a_lot_count;
  static int _deallocate_chunk_a_lot_count;
  static int _allocation_fail_alot_count;

 public:
  static int deallocate_block_a_lot_count() {
    return _deallocate_block_a_lot_count;
  }
  static void set_deallocate_block_a_lot_count(int v) {
    _deallocate_block_a_lot_count = v;
  }
  static void inc_deallocate_block_a_lot_count() {
    _deallocate_block_a_lot_count++;
  }
  static int deallocate_chunk_a_lot_count() {
    return _deallocate_chunk_a_lot_count;
  }
  static void reset_deallocate_chunk_a_lot_count() {
    _deallocate_chunk_a_lot_count = 1;
  }
  static void inc_deallocate_chunk_a_lot_count() {
    _deallocate_chunk_a_lot_count++;
  }

  static void init_allocation_fail_alot_count();
#ifdef ASSERT
  static bool test_metadata_failure();
#endif

  static void deallocate_chunk_a_lot(SpaceManager* sm,
                                     size_t chunk_word_size);
  static void deallocate_block_a_lot(SpaceManager* sm,
                                     size_t chunk_word_size);

};

int Metadebug::_deallocate_block_a_lot_count = 0;
int Metadebug::_deallocate_chunk_a_lot_count = 0;
int Metadebug::_allocation_fail_alot_count = 0;

//  SpaceManager - used by Metaspace to handle allocations
class SpaceManager : public CHeapObj<mtClass> {
  friend class Metaspace;
  friend class Metadebug;

 private:

  // protects allocations and contains.
  Mutex* const _lock;

  // Type of metadata allocated.
  Metaspace::MetadataType _mdtype;

  // List of chunks in use by this SpaceManager.  Allocations
  // are done from the current chunk.  The list is used for deallocating
  // chunks when the SpaceManager is freed.
  Metachunk* _chunks_in_use[NumberOfInUseLists];
  Metachunk* _current_chunk;

  // Number of small chunks to allocate to a manager
  // If class space manager, small chunks are unlimited
  static uint const _small_chunk_limit;

  // Sum of all space in allocated chunks
  size_t _allocated_blocks_words;

  // Sum of all allocated chunks
  size_t _allocated_chunks_words;
  size_t _allocated_chunks_count;

  // Free lists of blocks are per SpaceManager since they
  // are assumed to be in chunks in use by the SpaceManager
  // and all chunks in use by a SpaceManager are freed when
  // the class loader using the SpaceManager is collected.
  BlockFreelist _block_freelists;

  // protects virtualspace and chunk expansions
  static const char*  _expand_lock_name;
  static const int    _expand_lock_rank;
  static Mutex* const _expand_lock;

 private:
  // Accessors
  Metachunk* chunks_in_use(ChunkIndex index) const { return _chunks_in_use[index]; }
  void set_chunks_in_use(ChunkIndex index, Metachunk* v) { _chunks_in_use[index] = v; }

  BlockFreelist* block_freelists() const {
    return (BlockFreelist*) &_block_freelists;
  }

  Metaspace::MetadataType mdtype() { return _mdtype; }

  VirtualSpaceList* vs_list()   const { return Metaspace::get_space_list(_mdtype); }
  ChunkManager* chunk_manager() const { return Metaspace::get_chunk_manager(_mdtype); }

  Metachunk* current_chunk() const { return _current_chunk; }
  void set_current_chunk(Metachunk* v) {
    _current_chunk = v;
  }

  Metachunk* find_current_chunk(size_t word_size);

  // Add chunk to the list of chunks in use
  void add_chunk(Metachunk* v, bool make_current);
  void retire_current_chunk();

  Mutex* lock() const { return _lock; }

  const char* chunk_size_name(ChunkIndex index) const;

 protected:
  void initialize();

 public:
  SpaceManager(Metaspace::MetadataType mdtype,
               Mutex* lock);
  ~SpaceManager();

  enum ChunkMultiples {
    MediumChunkMultiple = 4
  };

  bool is_class() { return _mdtype == Metaspace::ClassType; }

  // Accessors
  size_t specialized_chunk_size() { return SpecializedChunk; }
  size_t small_chunk_size() { return (size_t) is_class() ? ClassSmallChunk : SmallChunk; }
  size_t medium_chunk_size() { return (size_t) is_class() ? ClassMediumChunk : MediumChunk; }
  size_t medium_chunk_bunch() { return medium_chunk_size() * MediumChunkMultiple; }

  size_t allocated_blocks_words() const { return _allocated_blocks_words; }
  size_t allocated_blocks_bytes() const { return _allocated_blocks_words * BytesPerWord; }
  size_t allocated_chunks_words() const { return _allocated_chunks_words; }
  size_t allocated_chunks_count() const { return _allocated_chunks_count; }

  bool is_humongous(size_t word_size) { return word_size > medium_chunk_size(); }

  static Mutex* expand_lock() { return _expand_lock; }

  // Increment the per Metaspace and global running sums for Metachunks
  // by the given size.  This is used when a Metachunk to added to
  // the in-use list.
  void inc_size_metrics(size_t words);
  // Increment the per Metaspace and global running sums Metablocks by the given
  // size.  This is used when a Metablock is allocated.
  void inc_used_metrics(size_t words);
  // Delete the portion of the running sums for this SpaceManager. That is,
  // the globals running sums for the Metachunks and Metablocks are
  // decremented for all the Metachunks in-use by this SpaceManager.
  void dec_total_from_size_metrics();

  // Set the sizes for the initial chunks.
  void get_initial_chunk_sizes(Metaspace::MetaspaceType type,
                               size_t* chunk_word_size,
                               size_t* class_chunk_word_size);

  size_t sum_capacity_in_chunks_in_use() const;
  size_t sum_used_in_chunks_in_use() const;
  size_t sum_free_in_chunks_in_use() const;
  size_t sum_waste_in_chunks_in_use() const;
  size_t sum_waste_in_chunks_in_use(ChunkIndex index ) const;

  size_t sum_count_in_chunks_in_use();
  size_t sum_count_in_chunks_in_use(ChunkIndex i);

  Metachunk* get_new_chunk(size_t word_size, size_t grow_chunks_by_words);

  // Block allocation and deallocation.
  // Allocates a block from the current chunk
  MetaWord* allocate(size_t word_size);

  // Helper for allocations
  MetaWord* allocate_work(size_t word_size);

  // Returns a block to the per manager freelist
  void deallocate(MetaWord* p, size_t word_size);

  // Based on the allocation size and a minimum chunk size,
  // returned chunk size (for expanding space for chunk allocation).
  size_t calc_chunk_size(size_t allocation_word_size);

  // Called when an allocation from the current chunk fails.
  // Gets a new chunk (may require getting a new virtual space),
  // and allocates from that chunk.
  MetaWord* grow_and_allocate(size_t word_size);

  // debugging support.

  void dump(outputStream* const out) const;
  void print_on(outputStream* st) const;
  void locked_print_chunks_in_use_on(outputStream* st) const;

  void verify();
  void verify_chunk_size(Metachunk* chunk);
  NOT_PRODUCT(void mangle_freed_chunks();)
#ifdef ASSERT
  void verify_allocated_blocks_words();
#endif

  size_t get_raw_word_size(size_t word_size) {
    // If only the dictionary is going to be used (i.e., no
    // indexed free list), then there is a minimum size requirement.
    // MinChunkSize is a placeholder for the real minimum size JJJ
    size_t byte_size = word_size * BytesPerWord;

    size_t raw_bytes_size = MAX2(byte_size,
                                 Metablock::min_block_byte_size());
    raw_bytes_size = ARENA_ALIGN(raw_bytes_size);
    size_t raw_word_size = raw_bytes_size / BytesPerWord;
    assert(raw_word_size * BytesPerWord == raw_bytes_size, "Size problem");

    return raw_word_size;
  }
};

uint const SpaceManager::_small_chunk_limit = 4;

const char* SpaceManager::_expand_lock_name =
  "SpaceManager chunk allocation lock";
const int SpaceManager::_expand_lock_rank = Monitor::leaf - 1;
Mutex* const SpaceManager::_expand_lock =
  new Mutex(SpaceManager::_expand_lock_rank,
            SpaceManager::_expand_lock_name,
            Mutex::_allow_vm_block_flag);

void VirtualSpaceNode::inc_container_count() {
  assert_lock_strong(SpaceManager::expand_lock());
  _container_count++;
  assert(_container_count == container_count_slow(),
         err_msg("Inconsistency in countainer_count _container_count " SIZE_FORMAT
                 " container_count_slow() " SIZE_FORMAT,
                 _container_count, container_count_slow()));
}

void VirtualSpaceNode::dec_container_count() {
  assert_lock_strong(SpaceManager::expand_lock());
  _container_count--;
}

#ifdef ASSERT
void VirtualSpaceNode::verify_container_count() {
  assert(_container_count == container_count_slow(),
    err_msg("Inconsistency in countainer_count _container_count " SIZE_FORMAT
            " container_count_slow() " SIZE_FORMAT, _container_count, container_count_slow()));
}
#endif

// BlockFreelist methods

BlockFreelist::BlockFreelist() : _dictionary(NULL) {}

BlockFreelist::~BlockFreelist() {
  if (_dictionary != NULL) {
    if (Verbose && TraceMetadataChunkAllocation) {
      _dictionary->print_free_lists(gclog_or_tty);
    }
    delete _dictionary;
  }
}

Metablock* BlockFreelist::initialize_free_chunk(MetaWord* p, size_t word_size) {
  Metablock* block = (Metablock*) p;
  block->set_word_size(word_size);
  block->set_prev(NULL);
  block->set_next(NULL);

  return block;
}

void BlockFreelist::return_block(MetaWord* p, size_t word_size) {
  Metablock* free_chunk = initialize_free_chunk(p, word_size);
  if (dictionary() == NULL) {
   _dictionary = new BlockTreeDictionary();
  }
  dictionary()->return_chunk(free_chunk);
}

MetaWord* BlockFreelist::get_block(size_t word_size) {
  if (dictionary() == NULL) {
    return NULL;
  }

  if (word_size < TreeChunk<Metablock, FreeList>::min_size()) {
    // Dark matter.  Too small for dictionary.
    return NULL;
  }

  Metablock* free_block =
    dictionary()->get_chunk(word_size, FreeBlockDictionary<Metablock>::atLeast);
  if (free_block == NULL) {
    return NULL;
  }

  const size_t block_size = free_block->size();
  if (block_size > WasteMultiplier * word_size) {
    return_block((MetaWord*)free_block, block_size);
    return NULL;
  }

  MetaWord* new_block = (MetaWord*)free_block;
  assert(block_size >= word_size, "Incorrect size of block from freelist");
  const size_t unused = block_size - word_size;
  if (unused >= TreeChunk<Metablock, FreeList>::min_size()) {
    return_block(new_block + word_size, unused);
  }

  return new_block;
}

void BlockFreelist::print_on(outputStream* st) const {
  if (dictionary() == NULL) {
    return;
  }
  dictionary()->print_free_lists(st);
}

// VirtualSpaceNode methods

VirtualSpaceNode::~VirtualSpaceNode() {
  _rs.release();
#ifdef ASSERT
  size_t word_size = sizeof(*this) / BytesPerWord;
  Copy::fill_to_words((HeapWord*) this, word_size, 0xf1f1f1f1);
#endif
}

size_t VirtualSpaceNode::used_words_in_vs() const {
  return pointer_delta(top(), bottom(), sizeof(MetaWord));
}

// Space committed in the VirtualSpace
size_t VirtualSpaceNode::capacity_words_in_vs() const {
  return pointer_delta(end(), bottom(), sizeof(MetaWord));
}

size_t VirtualSpaceNode::free_words_in_vs() const {
  return pointer_delta(end(), top(), sizeof(MetaWord));
}

// Allocates the chunk from the virtual space only.
// This interface is also used internally for debugging.  Not all
// chunks removed here are necessarily used for allocation.
Metachunk* VirtualSpaceNode::take_from_committed(size_t chunk_word_size) {
  // Bottom of the new chunk
  MetaWord* chunk_limit = top();
  assert(chunk_limit != NULL, "Not safe to call this method");

  if (!is_available(chunk_word_size)) {
    if (TraceMetadataChunkAllocation) {
      gclog_or_tty->print("VirtualSpaceNode::take_from_committed() not available %d words ", chunk_word_size);
      // Dump some information about the virtual space that is nearly full
      print_on(gclog_or_tty);
    }
    return NULL;
  }

  // Take the space  (bump top on the current virtual space).
  inc_top(chunk_word_size);

  // Initialize the chunk
  Metachunk* result = ::new (chunk_limit) Metachunk(chunk_word_size, this);
  return result;
}


// Expand the virtual space (commit more of the reserved space)
bool VirtualSpaceNode::expand_by(size_t words, bool pre_touch) {
  size_t bytes = words * BytesPerWord;
  bool result =  virtual_space()->expand_by(bytes, pre_touch);
  if (TraceMetavirtualspaceAllocation && !result) {
    gclog_or_tty->print_cr("VirtualSpaceNode::expand_by() failed "
                           "for byte size " SIZE_FORMAT, bytes);
    virtual_space()->print_on(gclog_or_tty);
  }
  return result;
}

Metachunk* VirtualSpaceNode::get_chunk_vs(size_t chunk_word_size) {
  assert_lock_strong(SpaceManager::expand_lock());
  Metachunk* result = take_from_committed(chunk_word_size);
  if (result != NULL) {
    inc_container_count();
  }
  return result;
}

bool VirtualSpaceNode::initialize() {

  if (!_rs.is_reserved()) {
    return false;
  }

  // An allocation out of this Virtualspace that is larger
  // than an initial commit size can waste that initial committed
  // space.
  size_t committed_byte_size = 0;
  bool result = virtual_space()->initialize(_rs, committed_byte_size);
  if (result) {
    set_top((MetaWord*)virtual_space()->low());
    set_reserved(MemRegion((HeapWord*)_rs.base(),
                 (HeapWord*)(_rs.base() + _rs.size())));

    assert(reserved()->start() == (HeapWord*) _rs.base(),
      err_msg("Reserved start was not set properly " PTR_FORMAT
        " != " PTR_FORMAT, reserved()->start(), _rs.base()));
    assert(reserved()->word_size() == _rs.size() / BytesPerWord,
      err_msg("Reserved size was not set properly " SIZE_FORMAT
        " != " SIZE_FORMAT, reserved()->word_size(),
        _rs.size() / BytesPerWord));
  }

  return result;
}

void VirtualSpaceNode::print_on(outputStream* st) const {
  size_t used = used_words_in_vs();
  size_t capacity = capacity_words_in_vs();
  VirtualSpace* vs = virtual_space();
  st->print_cr("   space @ " PTR_FORMAT " " SIZE_FORMAT "K, %3d%% used "
           "[" PTR_FORMAT ", " PTR_FORMAT ", "
           PTR_FORMAT ", " PTR_FORMAT ")",
           vs, capacity / K,
           capacity == 0 ? 0 : used * 100 / capacity,
           bottom(), top(), end(),
           vs->high_boundary());
}

#ifdef ASSERT
void VirtualSpaceNode::mangle() {
  size_t word_size = capacity_words_in_vs();
  Copy::fill_to_words((HeapWord*) low(), word_size, 0xf1f1f1f1);
}
#endif // ASSERT

// VirtualSpaceList methods
// Space allocated from the VirtualSpace

VirtualSpaceList::~VirtualSpaceList() {
  VirtualSpaceListIterator iter(virtual_space_list());
  while (iter.repeat()) {
    VirtualSpaceNode* vsl = iter.get_next();
    delete vsl;
  }
}

void VirtualSpaceList::inc_reserved_words(size_t v) {
  assert_lock_strong(SpaceManager::expand_lock());
  _reserved_words = _reserved_words + v;
}
void VirtualSpaceList::dec_reserved_words(size_t v) {
  assert_lock_strong(SpaceManager::expand_lock());
  _reserved_words = _reserved_words - v;
}

void VirtualSpaceList::inc_committed_words(size_t v) {
  assert_lock_strong(SpaceManager::expand_lock());
  _committed_words = _committed_words + v;
}
void VirtualSpaceList::dec_committed_words(size_t v) {
  assert_lock_strong(SpaceManager::expand_lock());
  _committed_words = _committed_words - v;
}

void VirtualSpaceList::inc_virtual_space_count() {
  assert_lock_strong(SpaceManager::expand_lock());
  _virtual_space_count++;
}
void VirtualSpaceList::dec_virtual_space_count() {
  assert_lock_strong(SpaceManager::expand_lock());
  _virtual_space_count--;
}

void ChunkManager::remove_chunk(Metachunk* chunk) {
  size_t word_size = chunk->word_size();
  ChunkIndex index = list_index(word_size);
  if (index != HumongousIndex) {
    free_chunks(index)->remove_chunk(chunk);
  } else {
    humongous_dictionary()->remove_chunk(chunk);
  }

  // Chunk is being removed from the chunks free list.
  dec_free_chunks_total(chunk->capacity_word_size());
}

// Walk the list of VirtualSpaceNodes and delete
// nodes with a 0 container_count.  Remove Metachunks in
// the node from their respective freelists.
void VirtualSpaceList::purge(ChunkManager* chunk_manager) {
  assert_lock_strong(SpaceManager::expand_lock());
  // Don't use a VirtualSpaceListIterator because this
  // list is being changed and a straightforward use of an iterator is not safe.
  VirtualSpaceNode* purged_vsl = NULL;
  VirtualSpaceNode* prev_vsl = virtual_space_list();
  VirtualSpaceNode* next_vsl = prev_vsl;
  while (next_vsl != NULL) {
    VirtualSpaceNode* vsl = next_vsl;
    next_vsl = vsl->next();
    // Don't free the current virtual space since it will likely
    // be needed soon.
    if (vsl->container_count() == 0 && vsl != current_virtual_space()) {
      // Unlink it from the list
      if (prev_vsl == vsl) {
        // This is the case of the current note being the first note.
        assert(vsl == virtual_space_list(), "Expected to be the first note");
        set_virtual_space_list(vsl->next());
      } else {
        prev_vsl->set_next(vsl->next());
      }

<<<<<<< HEAD
      vsl->purge(chunk_manager());
=======
      vsl->purge(chunk_manager);
>>>>>>> 67a4e0fd
      dec_reserved_words(vsl->reserved_words());
      dec_committed_words(vsl->committed_words());
      dec_virtual_space_count();
      purged_vsl = vsl;
      delete vsl;
    } else {
      prev_vsl = vsl;
    }
  }
#ifdef ASSERT
  if (purged_vsl != NULL) {
  // List should be stable enough to use an iterator here.
  VirtualSpaceListIterator iter(virtual_space_list());
    while (iter.repeat()) {
      VirtualSpaceNode* vsl = iter.get_next();
      assert(vsl != purged_vsl, "Purge of vsl failed");
    }
  }
#endif
}

<<<<<<< HEAD
size_t VirtualSpaceList::used_words_sum() {
  size_t allocated_by_vs = 0;
  VirtualSpaceListIterator iter(virtual_space_list());
  while (iter.repeat()) {
    VirtualSpaceNode* vsl = iter.get_next();
    // Sum used region [bottom, top) in each virtualspace
    allocated_by_vs += vsl->used_words_in_vs();
  }
  assert(allocated_by_vs >= chunk_manager()->free_chunks_total_words(),
    err_msg("Total in free chunks " SIZE_FORMAT
            " greater than total from virtual_spaces " SIZE_FORMAT,
            allocated_by_vs, chunk_manager()->free_chunks_total_words()));
  size_t used =
    allocated_by_vs - chunk_manager()->free_chunks_total_words();
  return used;
}

// Space available in all MetadataVirtualspaces allocated
// for metadata.  This is the upper limit on the capacity
// of chunks allocated out of all the MetadataVirtualspaces.
size_t VirtualSpaceList::capacity_words_sum() {
  size_t capacity = 0;
  VirtualSpaceListIterator iter(virtual_space_list());
  while (iter.repeat()) {
    VirtualSpaceNode* vsl = iter.get_next();
    capacity += vsl->capacity_words_in_vs();
  }
  return capacity;
}

=======
>>>>>>> 67a4e0fd
VirtualSpaceList::VirtualSpaceList(size_t word_size ) :
                                   _is_class(false),
                                   _virtual_space_list(NULL),
                                   _current_virtual_space(NULL),
                                   _reserved_words(0),
                                   _committed_words(0),
                                   _virtual_space_count(0) {
  MutexLockerEx cl(SpaceManager::expand_lock(),
                   Mutex::_no_safepoint_check_flag);
  bool initialization_succeeded = grow_vs(word_size);
  assert(initialization_succeeded,
    " VirtualSpaceList initialization should not fail");
}

VirtualSpaceList::VirtualSpaceList(ReservedSpace rs) :
                                   _is_class(true),
                                   _virtual_space_list(NULL),
                                   _current_virtual_space(NULL),
                                   _reserved_words(0),
                                   _committed_words(0),
                                   _virtual_space_count(0) {
  MutexLockerEx cl(SpaceManager::expand_lock(),
                   Mutex::_no_safepoint_check_flag);
  VirtualSpaceNode* class_entry = new VirtualSpaceNode(rs);
  bool succeeded = class_entry->initialize();
  assert(succeeded, " VirtualSpaceList initialization should not fail");
  link_vs(class_entry);
}

size_t VirtualSpaceList::free_bytes() {
  return virtual_space_list()->free_words_in_vs() * BytesPerWord;
}

// Allocate another meta virtual space and add it to the list.
bool VirtualSpaceList::grow_vs(size_t vs_word_size) {
  assert_lock_strong(SpaceManager::expand_lock());
  if (vs_word_size == 0) {
    return false;
  }
  // Reserve the space
  size_t vs_byte_size = vs_word_size * BytesPerWord;
  assert(vs_byte_size % os::vm_allocation_granularity() == 0, "Not aligned");

  // Allocate the meta virtual space and initialize it.
  VirtualSpaceNode* new_entry = new VirtualSpaceNode(vs_byte_size);
  if (!new_entry->initialize()) {
    delete new_entry;
    return false;
  } else {
    assert(new_entry->reserved_words() == vs_word_size, "Must be");
    // ensure lock-free iteration sees fully initialized node
    OrderAccess::storestore();
    link_vs(new_entry);
    return true;
  }
}

void VirtualSpaceList::link_vs(VirtualSpaceNode* new_entry) {
  if (virtual_space_list() == NULL) {
      set_virtual_space_list(new_entry);
  } else {
    current_virtual_space()->set_next(new_entry);
  }
  set_current_virtual_space(new_entry);
  inc_reserved_words(new_entry->reserved_words());
  inc_committed_words(new_entry->committed_words());
  inc_virtual_space_count();
#ifdef ASSERT
  new_entry->mangle();
#endif
  if (TraceMetavirtualspaceAllocation && Verbose) {
    VirtualSpaceNode* vsl = current_virtual_space();
    vsl->print_on(gclog_or_tty);
  }
}

bool VirtualSpaceList::expand_by(VirtualSpaceNode* node, size_t word_size, bool pre_touch) {
  size_t before = node->committed_words();

  bool result = node->expand_by(word_size, pre_touch);

  size_t after = node->committed_words();

  // after and before can be the same if the memory was pre-committed.
  assert(after >= before, "Must be");
  inc_committed_words(after - before);

  return result;
}

Metachunk* VirtualSpaceList::get_new_chunk(size_t word_size,
                                           size_t grow_chunks_by_words,
                                           size_t medium_chunk_bunch) {

  // Allocate a chunk out of the current virtual space.
  Metachunk* next = current_virtual_space()->get_chunk_vs(grow_chunks_by_words);

  if (next == NULL) {
    // Not enough room in current virtual space.  Try to commit
    // more space.
    size_t expand_vs_by_words = MAX2(medium_chunk_bunch,
                                     grow_chunks_by_words);
    size_t page_size_words = os::vm_page_size() / BytesPerWord;
    size_t aligned_expand_vs_by_words = align_size_up(expand_vs_by_words,
                                                        page_size_words);
    bool vs_expanded =
      expand_by(current_virtual_space(), aligned_expand_vs_by_words);
    if (!vs_expanded) {
      // Should the capacity of the metaspaces be expanded for
      // this allocation?  If it's the virtual space for classes and is
      // being used for CompressedHeaders, don't allocate a new virtualspace.
      if (can_grow() && MetaspaceGC::should_expand(this, word_size)) {
        // Get another virtual space.
        size_t allocation_aligned_expand_words =
            align_size_up(aligned_expand_vs_by_words, os::vm_allocation_granularity() / BytesPerWord);
        size_t grow_vs_words =
            MAX2((size_t)VirtualSpaceSize, allocation_aligned_expand_words);
        if (grow_vs(grow_vs_words)) {
          // Got it.  It's on the list now.  Get a chunk from it.
          assert(current_virtual_space()->expanded_words() == 0,
<<<<<<< HEAD
              "New virtuals space nodes should not have expanded");
=======
              "New virtual space nodes should not have expanded");
>>>>>>> 67a4e0fd

          size_t grow_chunks_by_words_aligned = align_size_up(grow_chunks_by_words,
                                                              page_size_words);
          // We probably want to expand by aligned_expand_vs_by_words here.
          expand_by(current_virtual_space(), grow_chunks_by_words_aligned);
          next = current_virtual_space()->get_chunk_vs(grow_chunks_by_words);
        }
      } else {
        // Allocation will fail and induce a GC
        if (TraceMetadataChunkAllocation && Verbose) {
          gclog_or_tty->print_cr("VirtualSpaceList::get_new_chunk():"
            " Fail instead of expand the metaspace");
        }
      }
    } else {
      // The virtual space expanded, get a new chunk
      next = current_virtual_space()->get_chunk_vs(grow_chunks_by_words);
      assert(next != NULL, "Just expanded, should succeed");
    }
  }

  assert(next == NULL || (next->next() == NULL && next->prev() == NULL),
         "New chunk is still on some list");
  return next;
}

Metachunk* VirtualSpaceList::get_initialization_chunk(size_t chunk_word_size,
                                                      size_t chunk_bunch) {
  // Get a chunk from the chunk freelist
  Metachunk* new_chunk = get_new_chunk(chunk_word_size,
                                       chunk_word_size,
                                       chunk_bunch);
  return new_chunk;
}

void VirtualSpaceList::print_on(outputStream* st) const {
  if (TraceMetadataChunkAllocation && Verbose) {
    VirtualSpaceListIterator iter(virtual_space_list());
    while (iter.repeat()) {
      VirtualSpaceNode* node = iter.get_next();
      node->print_on(st);
    }
  }
}

bool VirtualSpaceList::contains(const void *ptr) {
  VirtualSpaceNode* list = virtual_space_list();
  VirtualSpaceListIterator iter(list);
  while (iter.repeat()) {
    VirtualSpaceNode* node = iter.get_next();
    if (node->reserved()->contains(ptr)) {
      return true;
    }
  }
  return false;
}


// MetaspaceGC methods

// VM_CollectForMetadataAllocation is the vm operation used to GC.
// Within the VM operation after the GC the attempt to allocate the metadata
// should succeed.  If the GC did not free enough space for the metaspace
// allocation, the HWM is increased so that another virtualspace will be
// allocated for the metadata.  With perm gen the increase in the perm
// gen had bounds, MinMetaspaceExpansion and MaxMetaspaceExpansion.  The
// metaspace policy uses those as the small and large steps for the HWM.
//
// After the GC the compute_new_size() for MetaspaceGC is called to
// resize the capacity of the metaspaces.  The current implementation
// is based on the flags MinMetaspaceFreeRatio and MaxMetaspaceFreeRatio used
// to resize the Java heap by some GC's.  New flags can be implemented
// if really needed.  MinMetaspaceFreeRatio is used to calculate how much
// free space is desirable in the metaspace capacity to decide how much
// to increase the HWM.  MaxMetaspaceFreeRatio is used to decide how much
// free space is desirable in the metaspace capacity before decreasing
// the HWM.

// Calculate the amount to increase the high water mark (HWM).
// Increase by a minimum amount (MinMetaspaceExpansion) so that
// another expansion is not requested too soon.  If that is not
// enough to satisfy the allocation (i.e. big enough for a word_size
// allocation), increase by MaxMetaspaceExpansion.  If that is still
// not enough, expand by the size of the allocation (word_size) plus
// some.
size_t MetaspaceGC::delta_capacity_until_GC(size_t word_size) {
  size_t before_inc = MetaspaceGC::capacity_until_GC();
  size_t min_delta_words = MinMetaspaceExpansion / BytesPerWord;
  size_t max_delta_words = MaxMetaspaceExpansion / BytesPerWord;
  size_t page_size_words = os::vm_page_size() / BytesPerWord;
  size_t size_delta_words = align_size_up(word_size, page_size_words);
  size_t delta_words = MAX2(size_delta_words, min_delta_words);
  if (delta_words > min_delta_words) {
    // Don't want to hit the high water mark on the next
    // allocation so make the delta greater than just enough
    // for this allocation.
    delta_words = MAX2(delta_words, max_delta_words);
    if (delta_words > max_delta_words) {
      // This allocation is large but the next ones are probably not
      // so increase by the minimum.
      delta_words = delta_words + min_delta_words;
    }
  }
  return delta_words;
}

bool MetaspaceGC::should_expand(VirtualSpaceList* vsl, size_t word_size) {

  // If the user wants a limit, impose one.
  // The reason for someone using this flag is to limit reserved space.  So
  // for non-class virtual space, compare against virtual spaces that are reserved.
  // For class virtual space, we only compare against the committed space, not
  // reserved space, because this is a larger space prereserved for compressed
  // class pointers.
  if (!FLAG_IS_DEFAULT(MaxMetaspaceSize)) {
<<<<<<< HEAD
    size_t real_allocated = Metaspace::space_list()->reserved_words() +
              MetaspaceAux::allocated_capacity_bytes(Metaspace::ClassType);
=======
    size_t nonclass_allocated = MetaspaceAux::reserved_bytes(Metaspace::NonClassType);
    size_t class_allocated    = MetaspaceAux::allocated_capacity_bytes(Metaspace::ClassType);
    size_t real_allocated     = nonclass_allocated + class_allocated;
>>>>>>> 67a4e0fd
    if (real_allocated >= MaxMetaspaceSize) {
      return false;
    }
  }

  // Class virtual space should always be expanded.  Call GC for the other
  // metadata virtual space.
  if (Metaspace::using_class_space() &&
      (vsl == Metaspace::class_space_list())) return true;

  // If this is part of an allocation after a GC, expand
  // unconditionally.
  if (MetaspaceGC::expand_after_GC()) {
    return true;
  }


  // If the capacity is below the minimum capacity, allow the
  // expansion.  Also set the high-water-mark (capacity_until_GC)
  // to that minimum capacity so that a GC will not be induced
  // until that minimum capacity is exceeded.
  size_t committed_capacity_bytes = MetaspaceAux::allocated_capacity_bytes();
  size_t metaspace_size_bytes = MetaspaceSize;
  if (committed_capacity_bytes < metaspace_size_bytes ||
      capacity_until_GC() == 0) {
    set_capacity_until_GC(metaspace_size_bytes);
    return true;
  } else {
    if (committed_capacity_bytes < capacity_until_GC()) {
      return true;
    } else {
      if (TraceMetadataChunkAllocation && Verbose) {
        gclog_or_tty->print_cr("  allocation request size " SIZE_FORMAT
                        "  capacity_until_GC " SIZE_FORMAT
                        "  allocated_capacity_bytes " SIZE_FORMAT,
                        word_size,
                        capacity_until_GC(),
                        MetaspaceAux::allocated_capacity_bytes());
      }
      return false;
    }
  }
}



void MetaspaceGC::compute_new_size() {
  assert(_shrink_factor <= 100, "invalid shrink factor");
  uint current_shrink_factor = _shrink_factor;
  _shrink_factor = 0;

  // Until a faster way of calculating the "used" quantity is implemented,
  // use "capacity".
  const size_t used_after_gc = MetaspaceAux::allocated_capacity_bytes();
  const size_t capacity_until_GC = MetaspaceGC::capacity_until_GC();

  const double minimum_free_percentage = MinMetaspaceFreeRatio / 100.0;
  const double maximum_used_percentage = 1.0 - minimum_free_percentage;

  const double min_tmp = used_after_gc / maximum_used_percentage;
  size_t minimum_desired_capacity =
    (size_t)MIN2(min_tmp, double(max_uintx));
  // Don't shrink less than the initial generation size
  minimum_desired_capacity = MAX2(minimum_desired_capacity,
                                  MetaspaceSize);

  if (PrintGCDetails && Verbose) {
    gclog_or_tty->print_cr("\nMetaspaceGC::compute_new_size: ");
    gclog_or_tty->print_cr("  "
                  "  minimum_free_percentage: %6.2f"
                  "  maximum_used_percentage: %6.2f",
                  minimum_free_percentage,
                  maximum_used_percentage);
    gclog_or_tty->print_cr("  "
                  "   used_after_gc       : %6.1fKB",
                  used_after_gc / (double) K);
  }


  size_t shrink_bytes = 0;
  if (capacity_until_GC < minimum_desired_capacity) {
    // If we have less capacity below the metaspace HWM, then
    // increment the HWM.
    size_t expand_bytes = minimum_desired_capacity - capacity_until_GC;
    // Don't expand unless it's significant
    if (expand_bytes >= MinMetaspaceExpansion) {
      MetaspaceGC::set_capacity_until_GC(capacity_until_GC + expand_bytes);
    }
    if (PrintGCDetails && Verbose) {
      size_t new_capacity_until_GC = capacity_until_GC;
      gclog_or_tty->print_cr("    expanding:"
                    "  minimum_desired_capacity: %6.1fKB"
                    "  expand_bytes: %6.1fKB"
                    "  MinMetaspaceExpansion: %6.1fKB"
                    "  new metaspace HWM:  %6.1fKB",
                    minimum_desired_capacity / (double) K,
                    expand_bytes / (double) K,
                    MinMetaspaceExpansion / (double) K,
                    new_capacity_until_GC / (double) K);
    }
    return;
  }

  // No expansion, now see if we want to shrink
  // We would never want to shrink more than this
  size_t max_shrink_bytes = capacity_until_GC - minimum_desired_capacity;
  assert(max_shrink_bytes >= 0, err_msg("max_shrink_bytes " SIZE_FORMAT,
    max_shrink_bytes));

  // Should shrinking be considered?
  if (MaxMetaspaceFreeRatio < 100) {
    const double maximum_free_percentage = MaxMetaspaceFreeRatio / 100.0;
    const double minimum_used_percentage = 1.0 - maximum_free_percentage;
    const double max_tmp = used_after_gc / minimum_used_percentage;
    size_t maximum_desired_capacity = (size_t)MIN2(max_tmp, double(max_uintx));
    maximum_desired_capacity = MAX2(maximum_desired_capacity,
                                    MetaspaceSize);
    if (PrintGCDetails && Verbose) {
      gclog_or_tty->print_cr("  "
                             "  maximum_free_percentage: %6.2f"
                             "  minimum_used_percentage: %6.2f",
                             maximum_free_percentage,
                             minimum_used_percentage);
      gclog_or_tty->print_cr("  "
                             "  minimum_desired_capacity: %6.1fKB"
                             "  maximum_desired_capacity: %6.1fKB",
                             minimum_desired_capacity / (double) K,
                             maximum_desired_capacity / (double) K);
    }

    assert(minimum_desired_capacity <= maximum_desired_capacity,
           "sanity check");

    if (capacity_until_GC > maximum_desired_capacity) {
      // Capacity too large, compute shrinking size
      shrink_bytes = capacity_until_GC - maximum_desired_capacity;
      // We don't want shrink all the way back to initSize if people call
      // System.gc(), because some programs do that between "phases" and then
      // we'd just have to grow the heap up again for the next phase.  So we
      // damp the shrinking: 0% on the first call, 10% on the second call, 40%
      // on the third call, and 100% by the fourth call.  But if we recompute
      // size without shrinking, it goes back to 0%.
      shrink_bytes = shrink_bytes / 100 * current_shrink_factor;
      assert(shrink_bytes <= max_shrink_bytes,
        err_msg("invalid shrink size " SIZE_FORMAT " not <= " SIZE_FORMAT,
          shrink_bytes, max_shrink_bytes));
      if (current_shrink_factor == 0) {
        _shrink_factor = 10;
      } else {
        _shrink_factor = MIN2(current_shrink_factor * 4, (uint) 100);
      }
      if (PrintGCDetails && Verbose) {
        gclog_or_tty->print_cr("  "
                      "  shrinking:"
                      "  initSize: %.1fK"
                      "  maximum_desired_capacity: %.1fK",
                      MetaspaceSize / (double) K,
                      maximum_desired_capacity / (double) K);
        gclog_or_tty->print_cr("  "
                      "  shrink_bytes: %.1fK"
                      "  current_shrink_factor: %d"
                      "  new shrink factor: %d"
                      "  MinMetaspaceExpansion: %.1fK",
                      shrink_bytes / (double) K,
                      current_shrink_factor,
                      _shrink_factor,
                      MinMetaspaceExpansion / (double) K);
      }
    }
  }

  // Don't shrink unless it's significant
  if (shrink_bytes >= MinMetaspaceExpansion &&
      ((capacity_until_GC - shrink_bytes) >= MetaspaceSize)) {
    MetaspaceGC::set_capacity_until_GC(capacity_until_GC - shrink_bytes);
  }
}

// Metadebug methods

void Metadebug::deallocate_chunk_a_lot(SpaceManager* sm,
                                       size_t chunk_word_size){
#ifdef ASSERT
  VirtualSpaceList* vsl = sm->vs_list();
  if (MetaDataDeallocateALot &&
      Metadebug::deallocate_chunk_a_lot_count() % MetaDataDeallocateALotInterval == 0 ) {
    Metadebug::reset_deallocate_chunk_a_lot_count();
    for (uint i = 0; i < metadata_deallocate_a_lock_chunk; i++) {
      Metachunk* dummy_chunk = vsl->current_virtual_space()->take_from_committed(chunk_word_size);
      if (dummy_chunk == NULL) {
        break;
      }
      sm->chunk_manager()->chunk_freelist_deallocate(dummy_chunk);

      if (TraceMetadataChunkAllocation && Verbose) {
        gclog_or_tty->print("Metadebug::deallocate_chunk_a_lot: %d) ",
                               sm->sum_count_in_chunks_in_use());
        dummy_chunk->print_on(gclog_or_tty);
        gclog_or_tty->print_cr("  Free chunks total %d  count %d",
<<<<<<< HEAD
                               vsl->chunk_manager()->free_chunks_total_words(),
                               vsl->chunk_manager()->free_chunks_count());
=======
                               sm->chunk_manager()->free_chunks_total_words(),
                               sm->chunk_manager()->free_chunks_count());
>>>>>>> 67a4e0fd
      }
    }
  } else {
    Metadebug::inc_deallocate_chunk_a_lot_count();
  }
#endif
}

void Metadebug::deallocate_block_a_lot(SpaceManager* sm,
                                       size_t raw_word_size){
#ifdef ASSERT
  if (MetaDataDeallocateALot &&
        Metadebug::deallocate_block_a_lot_count() % MetaDataDeallocateALotInterval == 0 ) {
    Metadebug::set_deallocate_block_a_lot_count(0);
    for (uint i = 0; i < metadata_deallocate_a_lot_block; i++) {
      MetaWord* dummy_block = sm->allocate_work(raw_word_size);
      if (dummy_block == 0) {
        break;
      }
      sm->deallocate(dummy_block, raw_word_size);
    }
  } else {
    Metadebug::inc_deallocate_block_a_lot_count();
  }
#endif
}

void Metadebug::init_allocation_fail_alot_count() {
  if (MetadataAllocationFailALot) {
    _allocation_fail_alot_count =
      1+(long)((double)MetadataAllocationFailALotInterval*os::random()/(max_jint+1.0));
  }
}

#ifdef ASSERT
bool Metadebug::test_metadata_failure() {
  if (MetadataAllocationFailALot &&
      Threads::is_vm_complete()) {
    if (_allocation_fail_alot_count > 0) {
      _allocation_fail_alot_count--;
    } else {
      if (TraceMetadataChunkAllocation && Verbose) {
        gclog_or_tty->print_cr("Metadata allocation failing for "
                               "MetadataAllocationFailALot");
      }
      init_allocation_fail_alot_count();
      return true;
    }
  }
  return false;
}
#endif

// ChunkManager methods

size_t ChunkManager::free_chunks_total_words() {
  return _free_chunks_total;
}

size_t ChunkManager::free_chunks_total_bytes() {
  return free_chunks_total_words() * BytesPerWord;
}

size_t ChunkManager::free_chunks_count() {
#ifdef ASSERT
  if (!UseConcMarkSweepGC && !SpaceManager::expand_lock()->is_locked()) {
    MutexLockerEx cl(SpaceManager::expand_lock(),
                     Mutex::_no_safepoint_check_flag);
    // This lock is only needed in debug because the verification
    // of the _free_chunks_totals walks the list of free chunks
    slow_locked_verify_free_chunks_count();
  }
#endif
  return _free_chunks_count;
}

void ChunkManager::locked_verify_free_chunks_total() {
  assert_lock_strong(SpaceManager::expand_lock());
  assert(sum_free_chunks() == _free_chunks_total,
    err_msg("_free_chunks_total " SIZE_FORMAT " is not the"
           " same as sum " SIZE_FORMAT, _free_chunks_total,
           sum_free_chunks()));
}

void ChunkManager::verify_free_chunks_total() {
  MutexLockerEx cl(SpaceManager::expand_lock(),
                     Mutex::_no_safepoint_check_flag);
  locked_verify_free_chunks_total();
}

void ChunkManager::locked_verify_free_chunks_count() {
  assert_lock_strong(SpaceManager::expand_lock());
  assert(sum_free_chunks_count() == _free_chunks_count,
    err_msg("_free_chunks_count " SIZE_FORMAT " is not the"
           " same as sum " SIZE_FORMAT, _free_chunks_count,
           sum_free_chunks_count()));
}

void ChunkManager::verify_free_chunks_count() {
#ifdef ASSERT
  MutexLockerEx cl(SpaceManager::expand_lock(),
                     Mutex::_no_safepoint_check_flag);
  locked_verify_free_chunks_count();
#endif
}

void ChunkManager::verify() {
  MutexLockerEx cl(SpaceManager::expand_lock(),
                     Mutex::_no_safepoint_check_flag);
  locked_verify();
}

void ChunkManager::locked_verify() {
  locked_verify_free_chunks_count();
  locked_verify_free_chunks_total();
}

void ChunkManager::locked_print_free_chunks(outputStream* st) {
  assert_lock_strong(SpaceManager::expand_lock());
  st->print_cr("Free chunk total " SIZE_FORMAT "  count " SIZE_FORMAT,
                _free_chunks_total, _free_chunks_count);
}

void ChunkManager::locked_print_sum_free_chunks(outputStream* st) {
  assert_lock_strong(SpaceManager::expand_lock());
  st->print_cr("Sum free chunk total " SIZE_FORMAT "  count " SIZE_FORMAT,
                sum_free_chunks(), sum_free_chunks_count());
}
ChunkList* ChunkManager::free_chunks(ChunkIndex index) {
  return &_free_chunks[index];
}

// These methods that sum the free chunk lists are used in printing
// methods that are used in product builds.
size_t ChunkManager::sum_free_chunks() {
  assert_lock_strong(SpaceManager::expand_lock());
  size_t result = 0;
  for (ChunkIndex i = ZeroIndex; i < NumberOfFreeLists; i = next_chunk_index(i)) {
    ChunkList* list = free_chunks(i);

    if (list == NULL) {
      continue;
    }

    result = result + list->count() * list->size();
  }
  result = result + humongous_dictionary()->total_size();
  return result;
}

size_t ChunkManager::sum_free_chunks_count() {
  assert_lock_strong(SpaceManager::expand_lock());
  size_t count = 0;
  for (ChunkIndex i = ZeroIndex; i < NumberOfFreeLists; i = next_chunk_index(i)) {
    ChunkList* list = free_chunks(i);
    if (list == NULL) {
      continue;
    }
    count = count + list->count();
  }
  count = count + humongous_dictionary()->total_free_blocks();
  return count;
}

ChunkList* ChunkManager::find_free_chunks_list(size_t word_size) {
  ChunkIndex index = list_index(word_size);
  assert(index < HumongousIndex, "No humongous list");
  return free_chunks(index);
}

void ChunkManager::free_chunks_put(Metachunk* chunk) {
  assert_lock_strong(SpaceManager::expand_lock());
  ChunkList* free_list = find_free_chunks_list(chunk->word_size());
  chunk->set_next(free_list->head());
  free_list->set_head(chunk);
  // chunk is being returned to the chunk free list
  inc_free_chunks_total(chunk->capacity_word_size());
  slow_locked_verify();
}

void ChunkManager::chunk_freelist_deallocate(Metachunk* chunk) {
  // The deallocation of a chunk originates in the freelist
  // manangement code for a Metaspace and does not hold the
  // lock.
  assert(chunk != NULL, "Deallocating NULL");
  assert_lock_strong(SpaceManager::expand_lock());
  slow_locked_verify();
  if (TraceMetadataChunkAllocation) {
    gclog_or_tty->print_cr("ChunkManager::chunk_freelist_deallocate: chunk "
                           PTR_FORMAT "  size " SIZE_FORMAT,
                           chunk, chunk->word_size());
  }
  free_chunks_put(chunk);
}

Metachunk* ChunkManager::free_chunks_get(size_t word_size) {
  assert_lock_strong(SpaceManager::expand_lock());

  slow_locked_verify();

  Metachunk* chunk = NULL;
  if (list_index(word_size) != HumongousIndex) {
    ChunkList* free_list = find_free_chunks_list(word_size);
    assert(free_list != NULL, "Sanity check");

    chunk = free_list->head();
    debug_only(Metachunk* debug_head = chunk;)

    if (chunk == NULL) {
      return NULL;
    }

    // Remove the chunk as the head of the list.
    free_list->remove_chunk(chunk);

    // Chunk is being removed from the chunks free list.
    dec_free_chunks_total(chunk->capacity_word_size());

    if (TraceMetadataChunkAllocation && Verbose) {
      gclog_or_tty->print_cr("ChunkManager::free_chunks_get: free_list "
                             PTR_FORMAT " head " PTR_FORMAT " size " SIZE_FORMAT,
                             free_list, chunk, chunk->word_size());
    }
  } else {
    chunk = humongous_dictionary()->get_chunk(
      word_size,
      FreeBlockDictionary<Metachunk>::atLeast);

    if (chunk != NULL) {
      if (TraceMetadataHumongousAllocation) {
        size_t waste = chunk->word_size() - word_size;
        gclog_or_tty->print_cr("Free list allocate humongous chunk size "
                               SIZE_FORMAT " for requested size " SIZE_FORMAT
                               " waste " SIZE_FORMAT,
                               chunk->word_size(), word_size, waste);
      }
      // Chunk is being removed from the chunks free list.
      dec_free_chunks_total(chunk->capacity_word_size());
    } else {
      return NULL;
    }
  }

  // Remove it from the links to this freelist
  chunk->set_next(NULL);
  chunk->set_prev(NULL);
#ifdef ASSERT
  // Chunk is no longer on any freelist. Setting to false make container_count_slow()
  // work.
  chunk->set_is_free(false);
#endif
  chunk->container()->inc_container_count();

  slow_locked_verify();
  return chunk;
}

Metachunk* ChunkManager::chunk_freelist_allocate(size_t word_size) {
  assert_lock_strong(SpaceManager::expand_lock());
  slow_locked_verify();

  // Take from the beginning of the list
  Metachunk* chunk = free_chunks_get(word_size);
  if (chunk == NULL) {
    return NULL;
  }

  assert((word_size <= chunk->word_size()) ||
         list_index(chunk->word_size() == HumongousIndex),
         "Non-humongous variable sized chunk");
  if (TraceMetadataChunkAllocation) {
    size_t list_count;
    if (list_index(word_size) < HumongousIndex) {
      ChunkList* list = find_free_chunks_list(word_size);
      list_count = list->count();
    } else {
      list_count = humongous_dictionary()->total_count();
    }
    gclog_or_tty->print("ChunkManager::chunk_freelist_allocate: " PTR_FORMAT " chunk "
                        PTR_FORMAT "  size " SIZE_FORMAT " count " SIZE_FORMAT " ",
                        this, chunk, chunk->word_size(), list_count);
    locked_print_free_chunks(gclog_or_tty);
  }

  return chunk;
}

void ChunkManager::print_on(outputStream* out) const {
  if (PrintFLSStatistics != 0) {
    const_cast<ChunkManager *>(this)->humongous_dictionary()->report_statistics();
  }
}

// SpaceManager methods

void SpaceManager::get_initial_chunk_sizes(Metaspace::MetaspaceType type,
                                           size_t* chunk_word_size,
                                           size_t* class_chunk_word_size) {
  switch (type) {
  case Metaspace::BootMetaspaceType:
    *chunk_word_size = Metaspace::first_chunk_word_size();
    *class_chunk_word_size = Metaspace::first_class_chunk_word_size();
    break;
  case Metaspace::ROMetaspaceType:
    *chunk_word_size = SharedReadOnlySize / wordSize;
    *class_chunk_word_size = ClassSpecializedChunk;
    break;
  case Metaspace::ReadWriteMetaspaceType:
    *chunk_word_size = SharedReadWriteSize / wordSize;
    *class_chunk_word_size = ClassSpecializedChunk;
    break;
  case Metaspace::AnonymousMetaspaceType:
  case Metaspace::ReflectionMetaspaceType:
    *chunk_word_size = SpecializedChunk;
    *class_chunk_word_size = ClassSpecializedChunk;
    break;
  default:
    *chunk_word_size = SmallChunk;
    *class_chunk_word_size = ClassSmallChunk;
    break;
  }
  assert(*chunk_word_size != 0 && *class_chunk_word_size != 0,
    err_msg("Initial chunks sizes bad: data  " SIZE_FORMAT
            " class " SIZE_FORMAT,
            *chunk_word_size, *class_chunk_word_size));
}

size_t SpaceManager::sum_free_in_chunks_in_use() const {
  MutexLockerEx cl(lock(), Mutex::_no_safepoint_check_flag);
  size_t free = 0;
  for (ChunkIndex i = ZeroIndex; i < NumberOfInUseLists; i = next_chunk_index(i)) {
    Metachunk* chunk = chunks_in_use(i);
    while (chunk != NULL) {
      free += chunk->free_word_size();
      chunk = chunk->next();
    }
  }
  return free;
}

size_t SpaceManager::sum_waste_in_chunks_in_use() const {
  MutexLockerEx cl(lock(), Mutex::_no_safepoint_check_flag);
  size_t result = 0;
  for (ChunkIndex i = ZeroIndex; i < NumberOfInUseLists; i = next_chunk_index(i)) {
   result += sum_waste_in_chunks_in_use(i);
  }

  return result;
}

size_t SpaceManager::sum_waste_in_chunks_in_use(ChunkIndex index) const {
  size_t result = 0;
  Metachunk* chunk = chunks_in_use(index);
  // Count the free space in all the chunk but not the
  // current chunk from which allocations are still being done.
  while (chunk != NULL) {
    if (chunk != current_chunk()) {
      result += chunk->free_word_size();
    }
    chunk = chunk->next();
  }
  return result;
}

size_t SpaceManager::sum_capacity_in_chunks_in_use() const {
  // For CMS use "allocated_chunks_words()" which does not need the
  // Metaspace lock.  For the other collectors sum over the
  // lists.  Use both methods as a check that "allocated_chunks_words()"
  // is correct.  That is, sum_capacity_in_chunks() is too expensive
  // to use in the product and allocated_chunks_words() should be used
  // but allow for  checking that allocated_chunks_words() returns the same
  // value as sum_capacity_in_chunks_in_use() which is the definitive
  // answer.
  if (UseConcMarkSweepGC) {
    return allocated_chunks_words();
  } else {
    MutexLockerEx cl(lock(), Mutex::_no_safepoint_check_flag);
    size_t sum = 0;
    for (ChunkIndex i = ZeroIndex; i < NumberOfInUseLists; i = next_chunk_index(i)) {
      Metachunk* chunk = chunks_in_use(i);
      while (chunk != NULL) {
        sum += chunk->capacity_word_size();
        chunk = chunk->next();
      }
    }
  return sum;
  }
}

size_t SpaceManager::sum_count_in_chunks_in_use() {
  size_t count = 0;
  for (ChunkIndex i = ZeroIndex; i < NumberOfInUseLists; i = next_chunk_index(i)) {
    count = count + sum_count_in_chunks_in_use(i);
  }

  return count;
}

size_t SpaceManager::sum_count_in_chunks_in_use(ChunkIndex i) {
  size_t count = 0;
  Metachunk* chunk = chunks_in_use(i);
  while (chunk != NULL) {
    count++;
    chunk = chunk->next();
  }
  return count;
}


size_t SpaceManager::sum_used_in_chunks_in_use() const {
  MutexLockerEx cl(lock(), Mutex::_no_safepoint_check_flag);
  size_t used = 0;
  for (ChunkIndex i = ZeroIndex; i < NumberOfInUseLists; i = next_chunk_index(i)) {
    Metachunk* chunk = chunks_in_use(i);
    while (chunk != NULL) {
      used += chunk->used_word_size();
      chunk = chunk->next();
    }
  }
  return used;
}

void SpaceManager::locked_print_chunks_in_use_on(outputStream* st) const {

  for (ChunkIndex i = ZeroIndex; i < NumberOfInUseLists; i = next_chunk_index(i)) {
    Metachunk* chunk = chunks_in_use(i);
    st->print("SpaceManager: %s " PTR_FORMAT,
                 chunk_size_name(i), chunk);
    if (chunk != NULL) {
      st->print_cr(" free " SIZE_FORMAT,
                   chunk->free_word_size());
    } else {
      st->print_cr("");
    }
  }

  chunk_manager()->locked_print_free_chunks(st);
  chunk_manager()->locked_print_sum_free_chunks(st);
}

size_t SpaceManager::calc_chunk_size(size_t word_size) {

  // Decide between a small chunk and a medium chunk.  Up to
  // _small_chunk_limit small chunks can be allocated but
  // once a medium chunk has been allocated, no more small
  // chunks will be allocated.
  size_t chunk_word_size;
  if (chunks_in_use(MediumIndex) == NULL &&
      sum_count_in_chunks_in_use(SmallIndex) < _small_chunk_limit) {
    chunk_word_size = (size_t) small_chunk_size();
    if (word_size + Metachunk::overhead() > small_chunk_size()) {
      chunk_word_size = medium_chunk_size();
    }
  } else {
    chunk_word_size = medium_chunk_size();
  }

  // Might still need a humongous chunk.  Enforce an
  // eight word granularity to facilitate reuse (some
  // wastage but better chance of reuse).
  size_t if_humongous_sized_chunk =
    align_size_up(word_size + Metachunk::overhead(),
                  HumongousChunkGranularity);
  chunk_word_size =
    MAX2((size_t) chunk_word_size, if_humongous_sized_chunk);

  assert(!SpaceManager::is_humongous(word_size) ||
         chunk_word_size == if_humongous_sized_chunk,
         err_msg("Size calculation is wrong, word_size " SIZE_FORMAT
                 " chunk_word_size " SIZE_FORMAT,
                 word_size, chunk_word_size));
  if (TraceMetadataHumongousAllocation &&
      SpaceManager::is_humongous(word_size)) {
    gclog_or_tty->print_cr("Metadata humongous allocation:");
    gclog_or_tty->print_cr("  word_size " PTR_FORMAT, word_size);
    gclog_or_tty->print_cr("  chunk_word_size " PTR_FORMAT,
                           chunk_word_size);
    gclog_or_tty->print_cr("    chunk overhead " PTR_FORMAT,
                           Metachunk::overhead());
  }
  return chunk_word_size;
}

MetaWord* SpaceManager::grow_and_allocate(size_t word_size) {
  assert(vs_list()->current_virtual_space() != NULL,
         "Should have been set");
  assert(current_chunk() == NULL ||
         current_chunk()->allocate(word_size) == NULL,
         "Don't need to expand");
  MutexLockerEx cl(SpaceManager::expand_lock(), Mutex::_no_safepoint_check_flag);

  if (TraceMetadataChunkAllocation && Verbose) {
    size_t words_left = 0;
    size_t words_used = 0;
    if (current_chunk() != NULL) {
      words_left = current_chunk()->free_word_size();
      words_used = current_chunk()->used_word_size();
    }
    gclog_or_tty->print_cr("SpaceManager::grow_and_allocate for " SIZE_FORMAT
                           " words " SIZE_FORMAT " words used " SIZE_FORMAT
                           " words left",
                            word_size, words_used, words_left);
  }

  // Get another chunk out of the virtual space
  size_t grow_chunks_by_words = calc_chunk_size(word_size);
  Metachunk* next = get_new_chunk(word_size, grow_chunks_by_words);

  // If a chunk was available, add it to the in-use chunk list
  // and do an allocation from it.
  if (next != NULL) {
    Metadebug::deallocate_chunk_a_lot(this, grow_chunks_by_words);
    // Add to this manager's list of chunks in use.
    add_chunk(next, false);
    return next->allocate(word_size);
  }
  return NULL;
}

void SpaceManager::print_on(outputStream* st) const {

  for (ChunkIndex i = ZeroIndex;
       i < NumberOfInUseLists ;
       i = next_chunk_index(i) ) {
    st->print_cr("  chunks_in_use " PTR_FORMAT " chunk size " PTR_FORMAT,
                 chunks_in_use(i),
                 chunks_in_use(i) == NULL ? 0 : chunks_in_use(i)->word_size());
  }
  st->print_cr("    waste:  Small " SIZE_FORMAT " Medium " SIZE_FORMAT
               " Humongous " SIZE_FORMAT,
               sum_waste_in_chunks_in_use(SmallIndex),
               sum_waste_in_chunks_in_use(MediumIndex),
               sum_waste_in_chunks_in_use(HumongousIndex));
  // block free lists
  if (block_freelists() != NULL) {
    st->print_cr("total in block free lists " SIZE_FORMAT,
      block_freelists()->total_size());
  }
}

SpaceManager::SpaceManager(Metaspace::MetadataType mdtype,
                           Mutex* lock) :
  _mdtype(mdtype),
  _allocated_blocks_words(0),
  _allocated_chunks_words(0),
  _allocated_chunks_count(0),
  _lock(lock)
{
  initialize();
}

void SpaceManager::inc_size_metrics(size_t words) {
  assert_lock_strong(SpaceManager::expand_lock());
  // Total of allocated Metachunks and allocated Metachunks count
  // for each SpaceManager
  _allocated_chunks_words = _allocated_chunks_words + words;
  _allocated_chunks_count++;
  // Global total of capacity in allocated Metachunks
  MetaspaceAux::inc_capacity(mdtype(), words);
  // Global total of allocated Metablocks.
  // used_words_slow() includes the overhead in each
  // Metachunk so include it in the used when the
  // Metachunk is first added (so only added once per
  // Metachunk).
  MetaspaceAux::inc_used(mdtype(), Metachunk::overhead());
}

void SpaceManager::inc_used_metrics(size_t words) {
  // Add to the per SpaceManager total
  Atomic::add_ptr(words, &_allocated_blocks_words);
  // Add to the global total
  MetaspaceAux::inc_used(mdtype(), words);
}

void SpaceManager::dec_total_from_size_metrics() {
  MetaspaceAux::dec_capacity(mdtype(), allocated_chunks_words());
  MetaspaceAux::dec_used(mdtype(), allocated_blocks_words());
  // Also deduct the overhead per Metachunk
  MetaspaceAux::dec_used(mdtype(), allocated_chunks_count() * Metachunk::overhead());
}

void SpaceManager::initialize() {
  Metadebug::init_allocation_fail_alot_count();
  for (ChunkIndex i = ZeroIndex; i < NumberOfInUseLists; i = next_chunk_index(i)) {
    _chunks_in_use[i] = NULL;
  }
  _current_chunk = NULL;
  if (TraceMetadataChunkAllocation && Verbose) {
    gclog_or_tty->print_cr("SpaceManager(): " PTR_FORMAT, this);
  }
}

void ChunkManager::return_chunks(ChunkIndex index, Metachunk* chunks) {
  if (chunks == NULL) {
    return;
  }
  ChunkList* list = free_chunks(index);
  assert(list->size() == chunks->word_size(), "Mismatch in chunk sizes");
  assert_lock_strong(SpaceManager::expand_lock());
  Metachunk* cur = chunks;

  // This returns chunks one at a time.  If a new
  // class List can be created that is a base class
  // of FreeList then something like FreeList::prepend()
  // can be used in place of this loop
  while (cur != NULL) {
    assert(cur->container() != NULL, "Container should have been set");
    cur->container()->dec_container_count();
    // Capture the next link before it is changed
    // by the call to return_chunk_at_head();
    Metachunk* next = cur->next();
    cur->set_is_free(true);
    list->return_chunk_at_head(cur);
    cur = next;
  }
}

SpaceManager::~SpaceManager() {
  // This call this->_lock which can't be done while holding expand_lock()
  assert(sum_capacity_in_chunks_in_use() == allocated_chunks_words(),
    err_msg("sum_capacity_in_chunks_in_use() " SIZE_FORMAT
            " allocated_chunks_words() " SIZE_FORMAT,
            sum_capacity_in_chunks_in_use(), allocated_chunks_words()));

  MutexLockerEx fcl(SpaceManager::expand_lock(),
                    Mutex::_no_safepoint_check_flag);

  chunk_manager()->slow_locked_verify();

  dec_total_from_size_metrics();

  if (TraceMetadataChunkAllocation && Verbose) {
    gclog_or_tty->print_cr("~SpaceManager(): " PTR_FORMAT, this);
    locked_print_chunks_in_use_on(gclog_or_tty);
  }

  // Do not mangle freed Metachunks.  The chunk size inside Metachunks
  // is during the freeing of a VirtualSpaceNodes.

  // Have to update before the chunks_in_use lists are emptied
  // below.
  chunk_manager()->inc_free_chunks_total(allocated_chunks_words(),
                                         sum_count_in_chunks_in_use());

  // Add all the chunks in use by this space manager
  // to the global list of free chunks.

  // Follow each list of chunks-in-use and add them to the
  // free lists.  Each list is NULL terminated.

  for (ChunkIndex i = ZeroIndex; i < HumongousIndex; i = next_chunk_index(i)) {
    if (TraceMetadataChunkAllocation && Verbose) {
      gclog_or_tty->print_cr("returned %d %s chunks to freelist",
                             sum_count_in_chunks_in_use(i),
                             chunk_size_name(i));
    }
    Metachunk* chunks = chunks_in_use(i);
    chunk_manager()->return_chunks(i, chunks);
    set_chunks_in_use(i, NULL);
    if (TraceMetadataChunkAllocation && Verbose) {
      gclog_or_tty->print_cr("updated freelist count %d %s",
                             chunk_manager()->free_chunks(i)->count(),
                             chunk_size_name(i));
    }
    assert(i != HumongousIndex, "Humongous chunks are handled explicitly later");
  }

  // The medium chunk case may be optimized by passing the head and
  // tail of the medium chunk list to add_at_head().  The tail is often
  // the current chunk but there are probably exceptions.

  // Humongous chunks
  if (TraceMetadataChunkAllocation && Verbose) {
    gclog_or_tty->print_cr("returned %d %s humongous chunks to dictionary",
                            sum_count_in_chunks_in_use(HumongousIndex),
                            chunk_size_name(HumongousIndex));
    gclog_or_tty->print("Humongous chunk dictionary: ");
  }
  // Humongous chunks are never the current chunk.
  Metachunk* humongous_chunks = chunks_in_use(HumongousIndex);

  while (humongous_chunks != NULL) {
#ifdef ASSERT
    humongous_chunks->set_is_free(true);
#endif
    if (TraceMetadataChunkAllocation && Verbose) {
      gclog_or_tty->print(PTR_FORMAT " (" SIZE_FORMAT ") ",
                          humongous_chunks,
                          humongous_chunks->word_size());
    }
    assert(humongous_chunks->word_size() == (size_t)
           align_size_up(humongous_chunks->word_size(),
                             HumongousChunkGranularity),
           err_msg("Humongous chunk size is wrong: word size " SIZE_FORMAT
                   " granularity %d",
                   humongous_chunks->word_size(), HumongousChunkGranularity));
    Metachunk* next_humongous_chunks = humongous_chunks->next();
    humongous_chunks->container()->dec_container_count();
    chunk_manager()->humongous_dictionary()->return_chunk(humongous_chunks);
    humongous_chunks = next_humongous_chunks;
  }
  if (TraceMetadataChunkAllocation && Verbose) {
    gclog_or_tty->print_cr("");
    gclog_or_tty->print_cr("updated dictionary count %d %s",
                     chunk_manager()->humongous_dictionary()->total_count(),
                     chunk_size_name(HumongousIndex));
  }
  chunk_manager()->slow_locked_verify();
}

const char* SpaceManager::chunk_size_name(ChunkIndex index) const {
  switch (index) {
    case SpecializedIndex:
      return "Specialized";
    case SmallIndex:
      return "Small";
    case MediumIndex:
      return "Medium";
    case HumongousIndex:
      return "Humongous";
    default:
      return NULL;
  }
}

ChunkIndex ChunkManager::list_index(size_t size) {
  switch (size) {
    case SpecializedChunk:
      assert(SpecializedChunk == ClassSpecializedChunk,
             "Need branch for ClassSpecializedChunk");
      return SpecializedIndex;
    case SmallChunk:
    case ClassSmallChunk:
      return SmallIndex;
    case MediumChunk:
    case ClassMediumChunk:
      return MediumIndex;
    default:
      assert(size > MediumChunk || size > ClassMediumChunk,
             "Not a humongous chunk");
      return HumongousIndex;
  }
}

void SpaceManager::deallocate(MetaWord* p, size_t word_size) {
  assert_lock_strong(_lock);
  size_t raw_word_size = get_raw_word_size(word_size);
  size_t min_size = TreeChunk<Metablock, FreeList>::min_size();
  assert(raw_word_size >= min_size,
         err_msg("Should not deallocate dark matter " SIZE_FORMAT "<" SIZE_FORMAT, word_size, min_size));
  block_freelists()->return_block(p, raw_word_size);
}

// Adds a chunk to the list of chunks in use.
void SpaceManager::add_chunk(Metachunk* new_chunk, bool make_current) {

  assert(new_chunk != NULL, "Should not be NULL");
  assert(new_chunk->next() == NULL, "Should not be on a list");

  new_chunk->reset_empty();

  // Find the correct list and and set the current
  // chunk for that list.
  ChunkIndex index = ChunkManager::list_index(new_chunk->word_size());

  if (index != HumongousIndex) {
    retire_current_chunk();
    set_current_chunk(new_chunk);
    new_chunk->set_next(chunks_in_use(index));
    set_chunks_in_use(index, new_chunk);
  } else {
    // For null class loader data and DumpSharedSpaces, the first chunk isn't
    // small, so small will be null.  Link this first chunk as the current
    // chunk.
    if (make_current) {
      // Set as the current chunk but otherwise treat as a humongous chunk.
      set_current_chunk(new_chunk);
    }
    // Link at head.  The _current_chunk only points to a humongous chunk for
    // the null class loader metaspace (class and data virtual space managers)
    // any humongous chunks so will not point to the tail
    // of the humongous chunks list.
    new_chunk->set_next(chunks_in_use(HumongousIndex));
    set_chunks_in_use(HumongousIndex, new_chunk);

    assert(new_chunk->word_size() > medium_chunk_size(), "List inconsistency");
  }

  // Add to the running sum of capacity
  inc_size_metrics(new_chunk->word_size());

  assert(new_chunk->is_empty(), "Not ready for reuse");
  if (TraceMetadataChunkAllocation && Verbose) {
    gclog_or_tty->print("SpaceManager::add_chunk: %d) ",
                        sum_count_in_chunks_in_use());
    new_chunk->print_on(gclog_or_tty);
<<<<<<< HEAD
    if (vs_list() != NULL) {
      vs_list()->chunk_manager()->locked_print_free_chunks(gclog_or_tty);
    }
=======
    chunk_manager()->locked_print_free_chunks(gclog_or_tty);
>>>>>>> 67a4e0fd
  }
}

void SpaceManager::retire_current_chunk() {
  if (current_chunk() != NULL) {
    size_t remaining_words = current_chunk()->free_word_size();
    if (remaining_words >= TreeChunk<Metablock, FreeList>::min_size()) {
      block_freelists()->return_block(current_chunk()->allocate(remaining_words), remaining_words);
      inc_used_metrics(remaining_words);
    }
  }
}

Metachunk* SpaceManager::get_new_chunk(size_t word_size,
                                       size_t grow_chunks_by_words) {
  // Get a chunk from the chunk freelist
  Metachunk* next = chunk_manager()->chunk_freelist_allocate(grow_chunks_by_words);

  if (next == NULL) {
    next = vs_list()->get_new_chunk(word_size,
                                    grow_chunks_by_words,
                                    medium_chunk_bunch());
  }

  if (TraceMetadataHumongousAllocation && next != NULL &&
      SpaceManager::is_humongous(next->word_size())) {
    gclog_or_tty->print_cr("  new humongous chunk word size "
                           PTR_FORMAT, next->word_size());
  }

  return next;
}

MetaWord* SpaceManager::allocate(size_t word_size) {
  MutexLockerEx cl(lock(), Mutex::_no_safepoint_check_flag);

  size_t raw_word_size = get_raw_word_size(word_size);
  BlockFreelist* fl =  block_freelists();
  MetaWord* p = NULL;
  // Allocation from the dictionary is expensive in the sense that
  // the dictionary has to be searched for a size.  Don't allocate
  // from the dictionary until it starts to get fat.  Is this
  // a reasonable policy?  Maybe an skinny dictionary is fast enough
  // for allocations.  Do some profiling.  JJJ
  if (fl->total_size() > allocation_from_dictionary_limit) {
    p = fl->get_block(raw_word_size);
  }
  if (p == NULL) {
    p = allocate_work(raw_word_size);
  }
  Metadebug::deallocate_block_a_lot(this, raw_word_size);

  return p;
}

// Returns the address of spaced allocated for "word_size".
// This methods does not know about blocks (Metablocks)
MetaWord* SpaceManager::allocate_work(size_t word_size) {
  assert_lock_strong(_lock);
#ifdef ASSERT
  if (Metadebug::test_metadata_failure()) {
    return NULL;
  }
#endif
  // Is there space in the current chunk?
  MetaWord* result = NULL;

  // For DumpSharedSpaces, only allocate out of the current chunk which is
  // never null because we gave it the size we wanted.   Caller reports out
  // of memory if this returns null.
  if (DumpSharedSpaces) {
    assert(current_chunk() != NULL, "should never happen");
    inc_used_metrics(word_size);
    return current_chunk()->allocate(word_size); // caller handles null result
  }
  if (current_chunk() != NULL) {
    result = current_chunk()->allocate(word_size);
  }

  if (result == NULL) {
    result = grow_and_allocate(word_size);
  }
  if (result != 0) {
    inc_used_metrics(word_size);
    assert(result != (MetaWord*) chunks_in_use(MediumIndex),
           "Head of the list is being allocated");
  }

  return result;
}

void SpaceManager::verify() {
  // If there are blocks in the dictionary, then
  // verfication of chunks does not work since
  // being in the dictionary alters a chunk.
  if (block_freelists()->total_size() == 0) {
    for (ChunkIndex i = ZeroIndex; i < NumberOfInUseLists; i = next_chunk_index(i)) {
      Metachunk* curr = chunks_in_use(i);
      while (curr != NULL) {
        curr->verify();
        verify_chunk_size(curr);
        curr = curr->next();
      }
    }
  }
}

void SpaceManager::verify_chunk_size(Metachunk* chunk) {
  assert(is_humongous(chunk->word_size()) ||
         chunk->word_size() == medium_chunk_size() ||
         chunk->word_size() == small_chunk_size() ||
         chunk->word_size() == specialized_chunk_size(),
         "Chunk size is wrong");
  return;
}

#ifdef ASSERT
void SpaceManager::verify_allocated_blocks_words() {
  // Verification is only guaranteed at a safepoint.
  assert(SafepointSynchronize::is_at_safepoint() || !Universe::is_fully_initialized(),
    "Verification can fail if the applications is running");
  assert(allocated_blocks_words() == sum_used_in_chunks_in_use(),
    err_msg("allocation total is not consistent " SIZE_FORMAT
            " vs " SIZE_FORMAT,
            allocated_blocks_words(), sum_used_in_chunks_in_use()));
}

#endif

void SpaceManager::dump(outputStream* const out) const {
  size_t curr_total = 0;
  size_t waste = 0;
  uint i = 0;
  size_t used = 0;
  size_t capacity = 0;

  // Add up statistics for all chunks in this SpaceManager.
  for (ChunkIndex index = ZeroIndex;
       index < NumberOfInUseLists;
       index = next_chunk_index(index)) {
    for (Metachunk* curr = chunks_in_use(index);
         curr != NULL;
         curr = curr->next()) {
      out->print("%d) ", i++);
      curr->print_on(out);
      curr_total += curr->word_size();
      used += curr->used_word_size();
      capacity += curr->capacity_word_size();
      waste += curr->free_word_size() + curr->overhead();;
    }
  }

  if (TraceMetadataChunkAllocation && Verbose) {
    block_freelists()->print_on(out);
  }

  size_t free = current_chunk() == NULL ? 0 : current_chunk()->free_word_size();
  // Free space isn't wasted.
  waste -= free;

  out->print_cr("total of all chunks "  SIZE_FORMAT " used " SIZE_FORMAT
                " free " SIZE_FORMAT " capacity " SIZE_FORMAT
                " waste " SIZE_FORMAT, curr_total, used, free, capacity, waste);
}

#ifndef PRODUCT
void SpaceManager::mangle_freed_chunks() {
  for (ChunkIndex index = ZeroIndex;
       index < NumberOfInUseLists;
       index = next_chunk_index(index)) {
    for (Metachunk* curr = chunks_in_use(index);
         curr != NULL;
         curr = curr->next()) {
      curr->mangle();
    }
  }
}
#endif // PRODUCT

// MetaspaceAux


size_t MetaspaceAux::_allocated_capacity_words[] = {0, 0};
size_t MetaspaceAux::_allocated_used_words[] = {0, 0};

size_t MetaspaceAux::free_bytes(Metaspace::MetadataType mdtype) {
  VirtualSpaceList* list = Metaspace::get_space_list(mdtype);
  return list == NULL ? 0 : list->free_bytes();
}

size_t MetaspaceAux::free_bytes() {
  return free_bytes(Metaspace::ClassType) + free_bytes(Metaspace::NonClassType);
}

void MetaspaceAux::dec_capacity(Metaspace::MetadataType mdtype, size_t words) {
  assert_lock_strong(SpaceManager::expand_lock());
  assert(words <= allocated_capacity_words(mdtype),
    err_msg("About to decrement below 0: words " SIZE_FORMAT
            " is greater than _allocated_capacity_words[%u] " SIZE_FORMAT,
            words, mdtype, allocated_capacity_words(mdtype)));
  _allocated_capacity_words[mdtype] -= words;
}

void MetaspaceAux::inc_capacity(Metaspace::MetadataType mdtype, size_t words) {
  assert_lock_strong(SpaceManager::expand_lock());
  // Needs to be atomic
  _allocated_capacity_words[mdtype] += words;
}

void MetaspaceAux::dec_used(Metaspace::MetadataType mdtype, size_t words) {
  assert(words <= allocated_used_words(mdtype),
    err_msg("About to decrement below 0: words " SIZE_FORMAT
            " is greater than _allocated_used_words[%u] " SIZE_FORMAT,
            words, mdtype, allocated_used_words(mdtype)));
  // For CMS deallocation of the Metaspaces occurs during the
  // sweep which is a concurrent phase.  Protection by the expand_lock()
  // is not enough since allocation is on a per Metaspace basis
  // and protected by the Metaspace lock.
  jlong minus_words = (jlong) - (jlong) words;
  Atomic::add_ptr(minus_words, &_allocated_used_words[mdtype]);
}

void MetaspaceAux::inc_used(Metaspace::MetadataType mdtype, size_t words) {
  // _allocated_used_words tracks allocations for
  // each piece of metadata.  Those allocations are
  // generally done concurrently by different application
  // threads so must be done atomically.
  Atomic::add_ptr(words, &_allocated_used_words[mdtype]);
}

size_t MetaspaceAux::used_bytes_slow(Metaspace::MetadataType mdtype) {
  size_t used = 0;
  ClassLoaderDataGraphMetaspaceIterator iter;
  while (iter.repeat()) {
    Metaspace* msp = iter.get_next();
    // Sum allocated_blocks_words for each metaspace
    if (msp != NULL) {
      used += msp->used_words_slow(mdtype);
    }
  }
  return used * BytesPerWord;
}

size_t MetaspaceAux::free_bytes_slow(Metaspace::MetadataType mdtype) {
  size_t free = 0;
  ClassLoaderDataGraphMetaspaceIterator iter;
  while (iter.repeat()) {
    Metaspace* msp = iter.get_next();
    if (msp != NULL) {
      free += msp->free_words_slow(mdtype);
    }
  }
  return free * BytesPerWord;
}

size_t MetaspaceAux::capacity_bytes_slow(Metaspace::MetadataType mdtype) {
  if ((mdtype == Metaspace::ClassType) && !Metaspace::using_class_space()) {
    return 0;
  }
  // Don't count the space in the freelists.  That space will be
  // added to the capacity calculation as needed.
  size_t capacity = 0;
  ClassLoaderDataGraphMetaspaceIterator iter;
  while (iter.repeat()) {
    Metaspace* msp = iter.get_next();
    if (msp != NULL) {
      capacity += msp->capacity_words_slow(mdtype);
    }
  }
  return capacity * BytesPerWord;
}

size_t MetaspaceAux::capacity_bytes_slow() {
#ifdef PRODUCT
  // Use allocated_capacity_bytes() in PRODUCT instead of this function.
  guarantee(false, "Should not call capacity_bytes_slow() in the PRODUCT");
#endif
  size_t class_capacity = capacity_bytes_slow(Metaspace::ClassType);
  size_t non_class_capacity = capacity_bytes_slow(Metaspace::NonClassType);
  assert(allocated_capacity_bytes() == class_capacity + non_class_capacity,
      err_msg("bad accounting: allocated_capacity_bytes() " SIZE_FORMAT
        " class_capacity + non_class_capacity " SIZE_FORMAT
        " class_capacity " SIZE_FORMAT " non_class_capacity " SIZE_FORMAT,
        allocated_capacity_bytes(), class_capacity + non_class_capacity,
        class_capacity, non_class_capacity));

  return class_capacity + non_class_capacity;
<<<<<<< HEAD
}

size_t MetaspaceAux::reserved_bytes(Metaspace::MetadataType mdtype) {
  VirtualSpaceList* list = Metaspace::get_space_list(mdtype);
  return list == NULL ? 0 : list->reserved_bytes();
}

size_t MetaspaceAux::committed_bytes(Metaspace::MetadataType mdtype) {
  VirtualSpaceList* list = Metaspace::get_space_list(mdtype);
  return list == NULL ? 0 : list->committed_bytes();
}

size_t MetaspaceAux::min_chunk_size_words() { return Metaspace::first_chunk_word_size(); }

size_t MetaspaceAux::free_chunks_total_words(Metaspace::MetadataType mdtype) {
=======
}

size_t MetaspaceAux::reserved_bytes(Metaspace::MetadataType mdtype) {
  VirtualSpaceList* list = Metaspace::get_space_list(mdtype);
  return list == NULL ? 0 : list->reserved_bytes();
}

size_t MetaspaceAux::committed_bytes(Metaspace::MetadataType mdtype) {
>>>>>>> 67a4e0fd
  VirtualSpaceList* list = Metaspace::get_space_list(mdtype);
  return list == NULL ? 0 : list->committed_bytes();
}

size_t MetaspaceAux::min_chunk_size_words() { return Metaspace::first_chunk_word_size(); }

size_t MetaspaceAux::free_chunks_total_words(Metaspace::MetadataType mdtype) {
  ChunkManager* chunk_manager = Metaspace::get_chunk_manager(mdtype);
  if (chunk_manager == NULL) {
    return 0;
  }
<<<<<<< HEAD
  ChunkManager* chunk = list->chunk_manager();
  chunk->slow_verify();
  return chunk->free_chunks_total_words();
=======
  chunk_manager->slow_verify();
  return chunk_manager->free_chunks_total_words();
>>>>>>> 67a4e0fd
}

size_t MetaspaceAux::free_chunks_total_bytes(Metaspace::MetadataType mdtype) {
  return free_chunks_total_words(mdtype) * BytesPerWord;
}

size_t MetaspaceAux::free_chunks_total_words() {
  return free_chunks_total_words(Metaspace::ClassType) +
         free_chunks_total_words(Metaspace::NonClassType);
}

size_t MetaspaceAux::free_chunks_total_bytes() {
  return free_chunks_total_words() * BytesPerWord;
}

void MetaspaceAux::print_metaspace_change(size_t prev_metadata_used) {
  gclog_or_tty->print(", [Metaspace:");
  if (PrintGCDetails && Verbose) {
    gclog_or_tty->print(" "  SIZE_FORMAT
                        "->" SIZE_FORMAT
                        "("  SIZE_FORMAT ")",
                        prev_metadata_used,
                        allocated_used_bytes(),
                        reserved_bytes());
  } else {
    gclog_or_tty->print(" "  SIZE_FORMAT "K"
                        "->" SIZE_FORMAT "K"
                        "("  SIZE_FORMAT "K)",
                        prev_metadata_used/K,
                        allocated_used_bytes()/K,
                        reserved_bytes()/K);
  }

  gclog_or_tty->print("]");
}

// This is printed when PrintGCDetails
void MetaspaceAux::print_on(outputStream* out) {
  Metaspace::MetadataType nct = Metaspace::NonClassType;

  out->print_cr(" Metaspace total "
                SIZE_FORMAT "K, used " SIZE_FORMAT "K,"
                " reserved " SIZE_FORMAT "K",
                allocated_capacity_bytes()/K, allocated_used_bytes()/K, reserved_bytes()/K);

  out->print_cr("  data space     "
                SIZE_FORMAT "K, used " SIZE_FORMAT "K,"
                " reserved " SIZE_FORMAT "K",
                allocated_capacity_bytes(nct)/K,
                allocated_used_bytes(nct)/K,
                reserved_bytes(nct)/K);
  if (Metaspace::using_class_space()) {
    Metaspace::MetadataType ct = Metaspace::ClassType;
    out->print_cr("  class space    "
                  SIZE_FORMAT "K, used " SIZE_FORMAT "K,"
                  " reserved " SIZE_FORMAT "K",
                  allocated_capacity_bytes(ct)/K,
                  allocated_used_bytes(ct)/K,
                  reserved_bytes(ct)/K);
  }
}

// Print information for class space and data space separately.
// This is almost the same as above.
void MetaspaceAux::print_on(outputStream* out, Metaspace::MetadataType mdtype) {
  size_t free_chunks_capacity_bytes = free_chunks_total_bytes(mdtype);
  size_t capacity_bytes = capacity_bytes_slow(mdtype);
  size_t used_bytes = used_bytes_slow(mdtype);
  size_t free_bytes = free_bytes_slow(mdtype);
  size_t used_and_free = used_bytes + free_bytes +
                           free_chunks_capacity_bytes;
  out->print_cr("  Chunk accounting: used in chunks " SIZE_FORMAT
             "K + unused in chunks " SIZE_FORMAT "K  + "
             " capacity in free chunks " SIZE_FORMAT "K = " SIZE_FORMAT
             "K  capacity in allocated chunks " SIZE_FORMAT "K",
             used_bytes / K,
             free_bytes / K,
             free_chunks_capacity_bytes / K,
             used_and_free / K,
             capacity_bytes / K);
  // Accounting can only be correct if we got the values during a safepoint
  assert(!SafepointSynchronize::is_at_safepoint() || used_and_free == capacity_bytes, "Accounting is wrong");
}

// Print total fragmentation for class metaspaces
void MetaspaceAux::print_class_waste(outputStream* out) {
  assert(Metaspace::using_class_space(), "class metaspace not used");
  size_t cls_specialized_waste = 0, cls_small_waste = 0, cls_medium_waste = 0;
  size_t cls_specialized_count = 0, cls_small_count = 0, cls_medium_count = 0, cls_humongous_count = 0;
  ClassLoaderDataGraphMetaspaceIterator iter;
  while (iter.repeat()) {
    Metaspace* msp = iter.get_next();
    if (msp != NULL) {
      cls_specialized_waste += msp->class_vsm()->sum_waste_in_chunks_in_use(SpecializedIndex);
      cls_specialized_count += msp->class_vsm()->sum_count_in_chunks_in_use(SpecializedIndex);
      cls_small_waste += msp->class_vsm()->sum_waste_in_chunks_in_use(SmallIndex);
      cls_small_count += msp->class_vsm()->sum_count_in_chunks_in_use(SmallIndex);
      cls_medium_waste += msp->class_vsm()->sum_waste_in_chunks_in_use(MediumIndex);
      cls_medium_count += msp->class_vsm()->sum_count_in_chunks_in_use(MediumIndex);
      cls_humongous_count += msp->class_vsm()->sum_count_in_chunks_in_use(HumongousIndex);
    }
  }
  out->print_cr(" class: " SIZE_FORMAT " specialized(s) " SIZE_FORMAT ", "
                SIZE_FORMAT " small(s) " SIZE_FORMAT ", "
                SIZE_FORMAT " medium(s) " SIZE_FORMAT ", "
                "large count " SIZE_FORMAT,
                cls_specialized_count, cls_specialized_waste,
                cls_small_count, cls_small_waste,
                cls_medium_count, cls_medium_waste, cls_humongous_count);
}

// Print total fragmentation for data and class metaspaces separately
void MetaspaceAux::print_waste(outputStream* out) {
  size_t specialized_waste = 0, small_waste = 0, medium_waste = 0;
  size_t specialized_count = 0, small_count = 0, medium_count = 0, humongous_count = 0;

  ClassLoaderDataGraphMetaspaceIterator iter;
  while (iter.repeat()) {
    Metaspace* msp = iter.get_next();
    if (msp != NULL) {
      specialized_waste += msp->vsm()->sum_waste_in_chunks_in_use(SpecializedIndex);
      specialized_count += msp->vsm()->sum_count_in_chunks_in_use(SpecializedIndex);
      small_waste += msp->vsm()->sum_waste_in_chunks_in_use(SmallIndex);
      small_count += msp->vsm()->sum_count_in_chunks_in_use(SmallIndex);
      medium_waste += msp->vsm()->sum_waste_in_chunks_in_use(MediumIndex);
      medium_count += msp->vsm()->sum_count_in_chunks_in_use(MediumIndex);
      humongous_count += msp->vsm()->sum_count_in_chunks_in_use(HumongousIndex);
    }
  }
  out->print_cr("Total fragmentation waste (words) doesn't count free space");
  out->print_cr("  data: " SIZE_FORMAT " specialized(s) " SIZE_FORMAT ", "
                        SIZE_FORMAT " small(s) " SIZE_FORMAT ", "
                        SIZE_FORMAT " medium(s) " SIZE_FORMAT ", "
                        "large count " SIZE_FORMAT,
             specialized_count, specialized_waste, small_count,
             small_waste, medium_count, medium_waste, humongous_count);
  if (Metaspace::using_class_space()) {
    print_class_waste(out);
  }
}

// Dump global metaspace things from the end of ClassLoaderDataGraph
void MetaspaceAux::dump(outputStream* out) {
  out->print_cr("All Metaspace:");
  out->print("data space: "); print_on(out, Metaspace::NonClassType);
  out->print("class space: "); print_on(out, Metaspace::ClassType);
  print_waste(out);
}

void MetaspaceAux::verify_free_chunks() {
  Metaspace::chunk_manager_metadata()->verify();
  if (Metaspace::using_class_space()) {
    Metaspace::chunk_manager_class()->verify();
  }
}

void MetaspaceAux::verify_capacity() {
#ifdef ASSERT
  size_t running_sum_capacity_bytes = allocated_capacity_bytes();
  // For purposes of the running sum of capacity, verify against capacity
  size_t capacity_in_use_bytes = capacity_bytes_slow();
  assert(running_sum_capacity_bytes == capacity_in_use_bytes,
    err_msg("allocated_capacity_words() * BytesPerWord " SIZE_FORMAT
            " capacity_bytes_slow()" SIZE_FORMAT,
            running_sum_capacity_bytes, capacity_in_use_bytes));
  for (Metaspace::MetadataType i = Metaspace::ClassType;
       i < Metaspace:: MetadataTypeCount;
       i = (Metaspace::MetadataType)(i + 1)) {
    size_t capacity_in_use_bytes = capacity_bytes_slow(i);
    assert(allocated_capacity_bytes(i) == capacity_in_use_bytes,
      err_msg("allocated_capacity_bytes(%u) " SIZE_FORMAT
              " capacity_bytes_slow(%u)" SIZE_FORMAT,
              i, allocated_capacity_bytes(i), i, capacity_in_use_bytes));
  }
#endif
}

void MetaspaceAux::verify_used() {
#ifdef ASSERT
  size_t running_sum_used_bytes = allocated_used_bytes();
  // For purposes of the running sum of used, verify against used
  size_t used_in_use_bytes = used_bytes_slow();
  assert(allocated_used_bytes() == used_in_use_bytes,
    err_msg("allocated_used_bytes() " SIZE_FORMAT
            " used_bytes_slow()" SIZE_FORMAT,
            allocated_used_bytes(), used_in_use_bytes));
  for (Metaspace::MetadataType i = Metaspace::ClassType;
       i < Metaspace:: MetadataTypeCount;
       i = (Metaspace::MetadataType)(i + 1)) {
    size_t used_in_use_bytes = used_bytes_slow(i);
    assert(allocated_used_bytes(i) == used_in_use_bytes,
      err_msg("allocated_used_bytes(%u) " SIZE_FORMAT
              " used_bytes_slow(%u)" SIZE_FORMAT,
              i, allocated_used_bytes(i), i, used_in_use_bytes));
  }
#endif
}

void MetaspaceAux::verify_metrics() {
  verify_capacity();
  verify_used();
}


// Metaspace methods

size_t Metaspace::_first_chunk_word_size = 0;
size_t Metaspace::_first_class_chunk_word_size = 0;

Metaspace::Metaspace(Mutex* lock, MetaspaceType type) {
  initialize(lock, type);
}

Metaspace::~Metaspace() {
  delete _vsm;
  if (using_class_space()) {
    delete _class_vsm;
  }
}

VirtualSpaceList* Metaspace::_space_list = NULL;
VirtualSpaceList* Metaspace::_class_space_list = NULL;

ChunkManager* Metaspace::_chunk_manager_metadata = NULL;
ChunkManager* Metaspace::_chunk_manager_class = NULL;

#define VIRTUALSPACEMULTIPLIER 2

#ifdef _LP64
void Metaspace::set_narrow_klass_base_and_shift(address metaspace_base, address cds_base) {
  // Figure out the narrow_klass_base and the narrow_klass_shift.  The
  // narrow_klass_base is the lower of the metaspace base and the cds base
  // (if cds is enabled).  The narrow_klass_shift depends on the distance
  // between the lower base and higher address.
  address lower_base;
  address higher_address;
  if (UseSharedSpaces) {
    higher_address = MAX2((address)(cds_base + FileMapInfo::shared_spaces_size()),
                          (address)(metaspace_base + class_metaspace_size()));
    lower_base = MIN2(metaspace_base, cds_base);
  } else {
    higher_address = metaspace_base + class_metaspace_size();
    lower_base = metaspace_base;
  }
  Universe::set_narrow_klass_base(lower_base);
  if ((uint64_t)(higher_address - lower_base) < (uint64_t)max_juint) {
    Universe::set_narrow_klass_shift(0);
  } else {
    assert(!UseSharedSpaces, "Cannot shift with UseSharedSpaces");
    Universe::set_narrow_klass_shift(LogKlassAlignmentInBytes);
  }
}

// Return TRUE if the specified metaspace_base and cds_base are close enough
// to work with compressed klass pointers.
bool Metaspace::can_use_cds_with_metaspace_addr(char* metaspace_base, address cds_base) {
  assert(cds_base != 0 && UseSharedSpaces, "Only use with CDS");
  assert(UseCompressedClassPointers, "Only use with CompressedKlassPtrs");
  address lower_base = MIN2((address)metaspace_base, cds_base);
  address higher_address = MAX2((address)(cds_base + FileMapInfo::shared_spaces_size()),
                                (address)(metaspace_base + class_metaspace_size()));
  return ((uint64_t)(higher_address - lower_base) < (uint64_t)max_juint);
}

// Try to allocate the metaspace at the requested addr.
void Metaspace::allocate_metaspace_compressed_klass_ptrs(char* requested_addr, address cds_base) {
  assert(using_class_space(), "called improperly");
  assert(UseCompressedClassPointers, "Only use with CompressedKlassPtrs");
  assert(class_metaspace_size() < KlassEncodingMetaspaceMax,
         "Metaspace size is too big");

  ReservedSpace metaspace_rs = ReservedSpace(class_metaspace_size(),
                                             os::vm_allocation_granularity(),
                                             false, requested_addr, 0);
  if (!metaspace_rs.is_reserved()) {
    if (UseSharedSpaces) {
      // Keep trying to allocate the metaspace, increasing the requested_addr
      // by 1GB each time, until we reach an address that will no longer allow
      // use of CDS with compressed klass pointers.
      char *addr = requested_addr;
      while (!metaspace_rs.is_reserved() && (addr + 1*G > addr) &&
             can_use_cds_with_metaspace_addr(addr + 1*G, cds_base)) {
        addr = addr + 1*G;
        metaspace_rs = ReservedSpace(class_metaspace_size(),
                                     os::vm_allocation_granularity(), false, addr, 0);
      }
    }

    // If no successful allocation then try to allocate the space anywhere.  If
    // that fails then OOM doom.  At this point we cannot try allocating the
    // metaspace as if UseCompressedClassPointers is off because too much
    // initialization has happened that depends on UseCompressedClassPointers.
    // So, UseCompressedClassPointers cannot be turned off at this point.
    if (!metaspace_rs.is_reserved()) {
      metaspace_rs = ReservedSpace(class_metaspace_size(),
                                   os::vm_allocation_granularity(), false);
      if (!metaspace_rs.is_reserved()) {
        vm_exit_during_initialization(err_msg("Could not allocate metaspace: %d bytes",
                                              class_metaspace_size()));
      }
    }
  }

  // If we got here then the metaspace got allocated.
  MemTracker::record_virtual_memory_type((address)metaspace_rs.base(), mtClass);

  // Verify that we can use shared spaces.  Otherwise, turn off CDS.
  if (UseSharedSpaces && !can_use_cds_with_metaspace_addr(metaspace_rs.base(), cds_base)) {
    FileMapInfo::stop_sharing_and_unmap(
        "Could not allocate metaspace at a compatible address");
  }

  set_narrow_klass_base_and_shift((address)metaspace_rs.base(),
                                  UseSharedSpaces ? (address)cds_base : 0);

  initialize_class_space(metaspace_rs);

  if (PrintCompressedOopsMode || (PrintMiscellaneous && Verbose)) {
    gclog_or_tty->print_cr("Narrow klass base: " PTR_FORMAT ", Narrow klass shift: " SIZE_FORMAT,
                            Universe::narrow_klass_base(), Universe::narrow_klass_shift());
    gclog_or_tty->print_cr("Metaspace Size: " SIZE_FORMAT " Address: " PTR_FORMAT " Req Addr: " PTR_FORMAT,
                           class_metaspace_size(), metaspace_rs.base(), requested_addr);
  }
}

// For UseCompressedClassPointers the class space is reserved above the top of
// the Java heap.  The argument passed in is at the base of the compressed space.
void Metaspace::initialize_class_space(ReservedSpace rs) {
  // The reserved space size may be bigger because of alignment, esp with UseLargePages
  assert(rs.size() >= CompressedClassSpaceSize,
         err_msg(SIZE_FORMAT " != " UINTX_FORMAT, rs.size(), CompressedClassSpaceSize));
  assert(using_class_space(), "Must be using class space");
  _class_space_list = new VirtualSpaceList(rs);
  _chunk_manager_class = new ChunkManager(SpecializedChunk, ClassSmallChunk, ClassMediumChunk);
}

#endif

void Metaspace::global_initialize() {
  // Initialize the alignment for shared spaces.
  int max_alignment = os::vm_page_size();
  size_t cds_total = 0;

  set_class_metaspace_size(align_size_up(CompressedClassSpaceSize,
                                         os::vm_allocation_granularity()));

  MetaspaceShared::set_max_alignment(max_alignment);

  if (DumpSharedSpaces) {
    SharedReadOnlySize = align_size_up(SharedReadOnlySize, max_alignment);
    SharedReadWriteSize = align_size_up(SharedReadWriteSize, max_alignment);
    SharedMiscDataSize  = align_size_up(SharedMiscDataSize, max_alignment);
    SharedMiscCodeSize  = align_size_up(SharedMiscCodeSize, max_alignment);

    // Initialize with the sum of the shared space sizes.  The read-only
    // and read write metaspace chunks will be allocated out of this and the
    // remainder is the misc code and data chunks.
    cds_total = FileMapInfo::shared_spaces_size();
    _space_list = new VirtualSpaceList(cds_total/wordSize);
    _chunk_manager_metadata = new ChunkManager(SpecializedChunk, SmallChunk, MediumChunk);

#ifdef _LP64
    // Set the compressed klass pointer base so that decoding of these pointers works
    // properly when creating the shared archive.
    assert(UseCompressedOops && UseCompressedClassPointers,
      "UseCompressedOops and UseCompressedClassPointers must be set");
    Universe::set_narrow_klass_base((address)_space_list->current_virtual_space()->bottom());
    if (TraceMetavirtualspaceAllocation && Verbose) {
      gclog_or_tty->print_cr("Setting_narrow_klass_base to Address: " PTR_FORMAT,
                             _space_list->current_virtual_space()->bottom());
    }

    // Set the shift to zero.
    assert(class_metaspace_size() < (uint64_t)(max_juint) - cds_total,
           "CDS region is too large");
    Universe::set_narrow_klass_shift(0);
#endif

  } else {
    // If using shared space, open the file that contains the shared space
    // and map in the memory before initializing the rest of metaspace (so
    // the addresses don't conflict)
    address cds_address = NULL;
    if (UseSharedSpaces) {
      FileMapInfo* mapinfo = new FileMapInfo();
      memset(mapinfo, 0, sizeof(FileMapInfo));

      // Open the shared archive file, read and validate the header. If
      // initialization fails, shared spaces [UseSharedSpaces] are
      // disabled and the file is closed.
      // Map in spaces now also
      if (mapinfo->initialize() && MetaspaceShared::map_shared_spaces(mapinfo)) {
        FileMapInfo::set_current_info(mapinfo);
      } else {
        assert(!mapinfo->is_open() && !UseSharedSpaces,
               "archive file not closed or shared spaces not disabled.");
      }
      cds_total = FileMapInfo::shared_spaces_size();
      cds_address = (address)mapinfo->region_base(0);
    }

#ifdef _LP64
    // If UseCompressedClassPointers is set then allocate the metaspace area
    // above the heap and above the CDS area (if it exists).
    if (using_class_space()) {
      if (UseSharedSpaces) {
        allocate_metaspace_compressed_klass_ptrs((char *)(cds_address + cds_total), cds_address);
      } else {
        allocate_metaspace_compressed_klass_ptrs((char *)CompressedKlassPointersBase, 0);
      }
    }
#endif

    // Initialize these before initializing the VirtualSpaceList
    _first_chunk_word_size = InitialBootClassLoaderMetaspaceSize / BytesPerWord;
    _first_chunk_word_size = align_word_size_up(_first_chunk_word_size);
    // Make the first class chunk bigger than a medium chunk so it's not put
    // on the medium chunk list.   The next chunk will be small and progress
    // from there.  This size calculated by -version.
    _first_class_chunk_word_size = MIN2((size_t)MediumChunk*6,
                                       (CompressedClassSpaceSize/BytesPerWord)*2);
    _first_class_chunk_word_size = align_word_size_up(_first_class_chunk_word_size);
    // Arbitrarily set the initial virtual space to a multiple
    // of the boot class loader size.
    size_t word_size = VIRTUALSPACEMULTIPLIER * first_chunk_word_size();
    // Initialize the list of virtual spaces.
    _space_list = new VirtualSpaceList(word_size);
    _chunk_manager_metadata = new ChunkManager(SpecializedChunk, SmallChunk, MediumChunk);
  }
}

Metachunk* Metaspace::get_initialization_chunk(MetadataType mdtype,
                                               size_t chunk_word_size,
                                               size_t chunk_bunch) {
  // Get a chunk from the chunk freelist
  Metachunk* chunk = get_chunk_manager(mdtype)->chunk_freelist_allocate(chunk_word_size);
  if (chunk != NULL) {
    return chunk;
  }

  return get_space_list(mdtype)->get_initialization_chunk(chunk_word_size, chunk_bunch);
}

void Metaspace::initialize(Mutex* lock, MetaspaceType type) {

  assert(space_list() != NULL,
    "Metadata VirtualSpaceList has not been initialized");
  assert(chunk_manager_metadata() != NULL,
    "Metadata ChunkManager has not been initialized");

  _vsm = new SpaceManager(NonClassType, lock);
  if (_vsm == NULL) {
    return;
  }
  size_t word_size;
  size_t class_word_size;
  vsm()->get_initial_chunk_sizes(type, &word_size, &class_word_size);

  if (using_class_space()) {
  assert(class_space_list() != NULL,
    "Class VirtualSpaceList has not been initialized");
  assert(chunk_manager_class() != NULL,
    "Class ChunkManager has not been initialized");

    // Allocate SpaceManager for classes.
    _class_vsm = new SpaceManager(ClassType, lock);
    if (_class_vsm == NULL) {
      return;
    }
  }

  MutexLockerEx cl(SpaceManager::expand_lock(), Mutex::_no_safepoint_check_flag);

  // Allocate chunk for metadata objects
  Metachunk* new_chunk = get_initialization_chunk(NonClassType,
                                                  word_size,
                                                  vsm()->medium_chunk_bunch());
  assert(!DumpSharedSpaces || new_chunk != NULL, "should have enough space for both chunks");
  if (new_chunk != NULL) {
    // Add to this manager's list of chunks in use and current_chunk().
    vsm()->add_chunk(new_chunk, true);
  }

  // Allocate chunk for class metadata objects
  if (using_class_space()) {
    Metachunk* class_chunk = get_initialization_chunk(ClassType,
                                                      class_word_size,
                                                      class_vsm()->medium_chunk_bunch());
    if (class_chunk != NULL) {
      class_vsm()->add_chunk(class_chunk, true);
    }
  }

  _alloc_record_head = NULL;
  _alloc_record_tail = NULL;
}

size_t Metaspace::align_word_size_up(size_t word_size) {
  size_t byte_size = word_size * wordSize;
  return ReservedSpace::allocation_align_size_up(byte_size) / wordSize;
}

MetaWord* Metaspace::allocate(size_t word_size, MetadataType mdtype) {
  // DumpSharedSpaces doesn't use class metadata area (yet)
  // Also, don't use class_vsm() unless UseCompressedClassPointers is true.
<<<<<<< HEAD
  if (mdtype == ClassType && using_class_space()) {
=======
  if (is_class_space_allocation(mdtype)) {
>>>>>>> 67a4e0fd
    return  class_vsm()->allocate(word_size);
  } else {
    return  vsm()->allocate(word_size);
  }
}

MetaWord* Metaspace::expand_and_allocate(size_t word_size, MetadataType mdtype) {
  MetaWord* result;
  MetaspaceGC::set_expand_after_GC(true);
  size_t before_inc = MetaspaceGC::capacity_until_GC();
  size_t delta_bytes = MetaspaceGC::delta_capacity_until_GC(word_size) * BytesPerWord;
  MetaspaceGC::inc_capacity_until_GC(delta_bytes);
  if (PrintGCDetails && Verbose) {
    gclog_or_tty->print_cr("Increase capacity to GC from " SIZE_FORMAT
      " to " SIZE_FORMAT, before_inc, MetaspaceGC::capacity_until_GC());
  }

  result = allocate(word_size, mdtype);

  return result;
}

// Space allocated in the Metaspace.  This may
// be across several metadata virtual spaces.
char* Metaspace::bottom() const {
  assert(DumpSharedSpaces, "only useful and valid for dumping shared spaces");
  return (char*)vsm()->current_chunk()->bottom();
}

size_t Metaspace::used_words_slow(MetadataType mdtype) const {
  if (mdtype == ClassType) {
    return using_class_space() ? class_vsm()->sum_used_in_chunks_in_use() : 0;
  } else {
    return vsm()->sum_used_in_chunks_in_use();  // includes overhead!
  }
}

size_t Metaspace::free_words_slow(MetadataType mdtype) const {
  if (mdtype == ClassType) {
    return using_class_space() ? class_vsm()->sum_free_in_chunks_in_use() : 0;
  } else {
    return vsm()->sum_free_in_chunks_in_use();
  }
}

// Space capacity in the Metaspace.  It includes
// space in the list of chunks from which allocations
// have been made. Don't include space in the global freelist and
// in the space available in the dictionary which
// is already counted in some chunk.
size_t Metaspace::capacity_words_slow(MetadataType mdtype) const {
  if (mdtype == ClassType) {
    return using_class_space() ? class_vsm()->sum_capacity_in_chunks_in_use() : 0;
  } else {
    return vsm()->sum_capacity_in_chunks_in_use();
  }
}

size_t Metaspace::used_bytes_slow(MetadataType mdtype) const {
  return used_words_slow(mdtype) * BytesPerWord;
}

size_t Metaspace::capacity_bytes_slow(MetadataType mdtype) const {
  return capacity_words_slow(mdtype) * BytesPerWord;
}

void Metaspace::deallocate(MetaWord* ptr, size_t word_size, bool is_class) {
  if (SafepointSynchronize::is_at_safepoint()) {
    assert(Thread::current()->is_VM_thread(), "should be the VM thread");
    // Don't take Heap_lock
    MutexLockerEx ml(vsm()->lock(), Mutex::_no_safepoint_check_flag);
    if (word_size < TreeChunk<Metablock, FreeList>::min_size()) {
      // Dark matter.  Too small for dictionary.
#ifdef ASSERT
      Copy::fill_to_words((HeapWord*)ptr, word_size, 0xf5f5f5f5);
#endif
      return;
    }
    if (is_class && using_class_space()) {
      class_vsm()->deallocate(ptr, word_size);
    } else {
      vsm()->deallocate(ptr, word_size);
    }
  } else {
    MutexLockerEx ml(vsm()->lock(), Mutex::_no_safepoint_check_flag);

    if (word_size < TreeChunk<Metablock, FreeList>::min_size()) {
      // Dark matter.  Too small for dictionary.
#ifdef ASSERT
      Copy::fill_to_words((HeapWord*)ptr, word_size, 0xf5f5f5f5);
#endif
      return;
    }
    if (is_class && using_class_space()) {
      class_vsm()->deallocate(ptr, word_size);
    } else {
      vsm()->deallocate(ptr, word_size);
    }
  }
}

Metablock* Metaspace::allocate(ClassLoaderData* loader_data, size_t word_size,
                              bool read_only, MetaspaceObj::Type type, TRAPS) {
  if (HAS_PENDING_EXCEPTION) {
    assert(false, "Should not allocate with exception pending");
    return NULL;  // caller does a CHECK_NULL too
  }

  MetadataType mdtype = (type == MetaspaceObj::ClassType) ? ClassType : NonClassType;

  // SSS: Should we align the allocations and make sure the sizes are aligned.
  MetaWord* result = NULL;

  assert(loader_data != NULL, "Should never pass around a NULL loader_data. "
        "ClassLoaderData::the_null_class_loader_data() should have been used.");
  // Allocate in metaspaces without taking out a lock, because it deadlocks
  // with the SymbolTable_lock.  Dumping is single threaded for now.  We'll have
  // to revisit this for application class data sharing.
  if (DumpSharedSpaces) {
    assert(type > MetaspaceObj::UnknownType && type < MetaspaceObj::_number_of_types, "sanity");
    Metaspace* space = read_only ? loader_data->ro_metaspace() : loader_data->rw_metaspace();
    result = space->allocate(word_size, NonClassType);
    if (result == NULL) {
      report_out_of_shared_space(read_only ? SharedReadOnly : SharedReadWrite);
    } else {
      space->record_allocation(result, type, space->vsm()->get_raw_word_size(word_size));
    }
    return Metablock::initialize(result, word_size);
  }

  result = loader_data->metaspace_non_null()->allocate(word_size, mdtype);

  if (result == NULL) {
    // Try to clean out some memory and retry.
    result =
      Universe::heap()->collector_policy()->satisfy_failed_metadata_allocation(
        loader_data, word_size, mdtype);

    // If result is still null, we are out of memory.
    if (result == NULL) {
      if (Verbose && TraceMetadataChunkAllocation) {
        gclog_or_tty->print_cr("Metaspace allocation failed for size "
          SIZE_FORMAT, word_size);
        if (loader_data->metaspace_or_null() != NULL) loader_data->dump(gclog_or_tty);
        MetaspaceAux::dump(gclog_or_tty);
      }
      // -XX:+HeapDumpOnOutOfMemoryError and -XX:OnOutOfMemoryError support
<<<<<<< HEAD
      const char* space_string = (mdtype == ClassType) ? "Compressed class space" :
                                                         "Metadata space";
=======
      const char* space_string = is_class_space_allocation(mdtype) ? "Compressed class space" :
                                                                     "Metadata space";
>>>>>>> 67a4e0fd
      report_java_out_of_memory(space_string);

      if (JvmtiExport::should_post_resource_exhausted()) {
        JvmtiExport::post_resource_exhausted(
            JVMTI_RESOURCE_EXHAUSTED_OOM_ERROR,
            space_string);
      }
      if (is_class_space_allocation(mdtype)) {
        THROW_OOP_0(Universe::out_of_memory_error_class_metaspace());
      } else {
        THROW_OOP_0(Universe::out_of_memory_error_metaspace());
      }
    }
  }
  return Metablock::initialize(result, word_size);
}

void Metaspace::record_allocation(void* ptr, MetaspaceObj::Type type, size_t word_size) {
  assert(DumpSharedSpaces, "sanity");

  AllocRecord *rec = new AllocRecord((address)ptr, type, (int)word_size * HeapWordSize);
  if (_alloc_record_head == NULL) {
    _alloc_record_head = _alloc_record_tail = rec;
  } else {
    _alloc_record_tail->_next = rec;
    _alloc_record_tail = rec;
  }
}

void Metaspace::iterate(Metaspace::AllocRecordClosure *closure) {
  assert(DumpSharedSpaces, "unimplemented for !DumpSharedSpaces");

  address last_addr = (address)bottom();

  for (AllocRecord *rec = _alloc_record_head; rec; rec = rec->_next) {
    address ptr = rec->_ptr;
    if (last_addr < ptr) {
      closure->doit(last_addr, MetaspaceObj::UnknownType, ptr - last_addr);
    }
    closure->doit(ptr, rec->_type, rec->_byte_size);
    last_addr = ptr + rec->_byte_size;
  }

  address top = ((address)bottom()) + used_bytes_slow(Metaspace::NonClassType);
  if (last_addr < top) {
    closure->doit(last_addr, MetaspaceObj::UnknownType, top - last_addr);
  }
}

void Metaspace::purge(MetadataType mdtype) {
  get_space_list(mdtype)->purge(get_chunk_manager(mdtype));
}

void Metaspace::purge() {
  MutexLockerEx cl(SpaceManager::expand_lock(),
                   Mutex::_no_safepoint_check_flag);
  purge(NonClassType);
  if (using_class_space()) {
    purge(ClassType);
  }
}

void Metaspace::print_on(outputStream* out) const {
  // Print both class virtual space counts and metaspace.
  if (Verbose) {
    vsm()->print_on(out);
    if (using_class_space()) {
      class_vsm()->print_on(out);
    }
  }
}

bool Metaspace::contains(const void * ptr) {
  if (MetaspaceShared::is_in_shared_space(ptr)) {
    return true;
  }
  // This is checked while unlocked.  As long as the virtualspaces are added
  // at the end, the pointer will be in one of them.  The virtual spaces
  // aren't deleted presently.  When they are, some sort of locking might
  // be needed.  Note, locking this can cause inversion problems with the
  // caller in MetaspaceObj::is_metadata() function.
  return space_list()->contains(ptr) ||
         (using_class_space() && class_space_list()->contains(ptr));
}

void Metaspace::verify() {
  vsm()->verify();
  if (using_class_space()) {
    class_vsm()->verify();
  }
}

void Metaspace::dump(outputStream* const out) const {
  out->print_cr("\nVirtual space manager: " INTPTR_FORMAT, vsm());
  vsm()->dump(out);
  if (using_class_space()) {
    out->print_cr("\nClass space manager: " INTPTR_FORMAT, class_vsm());
    class_vsm()->dump(out);
  }
}

/////////////// Unit tests ///////////////

#ifndef PRODUCT

<<<<<<< HEAD
class MetaspaceAuxTest : AllStatic {
=======
class TestMetaspaceAuxTest : AllStatic {
>>>>>>> 67a4e0fd
 public:
  static void test_reserved() {
    size_t reserved = MetaspaceAux::reserved_bytes();

    assert(reserved > 0, "assert");

    size_t committed  = MetaspaceAux::committed_bytes();
    assert(committed <= reserved, "assert");

    size_t reserved_metadata = MetaspaceAux::reserved_bytes(Metaspace::NonClassType);
    assert(reserved_metadata > 0, "assert");
    assert(reserved_metadata <= reserved, "assert");

    if (UseCompressedClassPointers) {
      size_t reserved_class    = MetaspaceAux::reserved_bytes(Metaspace::ClassType);
      assert(reserved_class > 0, "assert");
      assert(reserved_class < reserved, "assert");
    }
  }

  static void test_committed() {
    size_t committed = MetaspaceAux::committed_bytes();

    assert(committed > 0, "assert");

    size_t reserved  = MetaspaceAux::reserved_bytes();
    assert(committed <= reserved, "assert");

    size_t committed_metadata = MetaspaceAux::committed_bytes(Metaspace::NonClassType);
    assert(committed_metadata > 0, "assert");
    assert(committed_metadata <= committed, "assert");

    if (UseCompressedClassPointers) {
      size_t committed_class    = MetaspaceAux::committed_bytes(Metaspace::ClassType);
      assert(committed_class > 0, "assert");
      assert(committed_class < committed, "assert");
    }
  }

<<<<<<< HEAD
  static void test() {
    test_reserved();
    test_committed();
  }
};

void MetaspaceAux_test() {
  MetaspaceAuxTest::test();
=======
  static void test_virtual_space_list_large_chunk() {
    VirtualSpaceList* vs_list = new VirtualSpaceList(os::vm_allocation_granularity());
    MutexLockerEx cl(SpaceManager::expand_lock(), Mutex::_no_safepoint_check_flag);
    // A size larger than VirtualSpaceSize (256k) and add one page to make it _not_ be
    // vm_allocation_granularity aligned on Windows.
    size_t large_size = (size_t)(2*256*K + (os::vm_page_size()/BytesPerWord));
    large_size += (os::vm_page_size()/BytesPerWord);
    vs_list->get_new_chunk(large_size, large_size, 0);
  }

  static void test() {
    test_reserved();
    test_committed();
    test_virtual_space_list_large_chunk();
  }
};

void TestMetaspaceAux_test() {
  TestMetaspaceAuxTest::test();
>>>>>>> 67a4e0fd
}

#endif<|MERGE_RESOLUTION|>--- conflicted
+++ resolved
@@ -1032,11 +1032,7 @@
         prev_vsl->set_next(vsl->next());
       }
 
-<<<<<<< HEAD
-      vsl->purge(chunk_manager());
-=======
       vsl->purge(chunk_manager);
->>>>>>> 67a4e0fd
       dec_reserved_words(vsl->reserved_words());
       dec_committed_words(vsl->committed_words());
       dec_virtual_space_count();
@@ -1058,39 +1054,6 @@
 #endif
 }
 
-<<<<<<< HEAD
-size_t VirtualSpaceList::used_words_sum() {
-  size_t allocated_by_vs = 0;
-  VirtualSpaceListIterator iter(virtual_space_list());
-  while (iter.repeat()) {
-    VirtualSpaceNode* vsl = iter.get_next();
-    // Sum used region [bottom, top) in each virtualspace
-    allocated_by_vs += vsl->used_words_in_vs();
-  }
-  assert(allocated_by_vs >= chunk_manager()->free_chunks_total_words(),
-    err_msg("Total in free chunks " SIZE_FORMAT
-            " greater than total from virtual_spaces " SIZE_FORMAT,
-            allocated_by_vs, chunk_manager()->free_chunks_total_words()));
-  size_t used =
-    allocated_by_vs - chunk_manager()->free_chunks_total_words();
-  return used;
-}
-
-// Space available in all MetadataVirtualspaces allocated
-// for metadata.  This is the upper limit on the capacity
-// of chunks allocated out of all the MetadataVirtualspaces.
-size_t VirtualSpaceList::capacity_words_sum() {
-  size_t capacity = 0;
-  VirtualSpaceListIterator iter(virtual_space_list());
-  while (iter.repeat()) {
-    VirtualSpaceNode* vsl = iter.get_next();
-    capacity += vsl->capacity_words_in_vs();
-  }
-  return capacity;
-}
-
-=======
->>>>>>> 67a4e0fd
 VirtualSpaceList::VirtualSpaceList(size_t word_size ) :
                                    _is_class(false),
                                    _virtual_space_list(NULL),
@@ -1211,11 +1174,7 @@
         if (grow_vs(grow_vs_words)) {
           // Got it.  It's on the list now.  Get a chunk from it.
           assert(current_virtual_space()->expanded_words() == 0,
-<<<<<<< HEAD
-              "New virtuals space nodes should not have expanded");
-=======
               "New virtual space nodes should not have expanded");
->>>>>>> 67a4e0fd
 
           size_t grow_chunks_by_words_aligned = align_size_up(grow_chunks_by_words,
                                                               page_size_words);
@@ -1331,14 +1290,9 @@
   // reserved space, because this is a larger space prereserved for compressed
   // class pointers.
   if (!FLAG_IS_DEFAULT(MaxMetaspaceSize)) {
-<<<<<<< HEAD
-    size_t real_allocated = Metaspace::space_list()->reserved_words() +
-              MetaspaceAux::allocated_capacity_bytes(Metaspace::ClassType);
-=======
     size_t nonclass_allocated = MetaspaceAux::reserved_bytes(Metaspace::NonClassType);
     size_t class_allocated    = MetaspaceAux::allocated_capacity_bytes(Metaspace::ClassType);
     size_t real_allocated     = nonclass_allocated + class_allocated;
->>>>>>> 67a4e0fd
     if (real_allocated >= MaxMetaspaceSize) {
       return false;
     }
@@ -1538,13 +1492,8 @@
                                sm->sum_count_in_chunks_in_use());
         dummy_chunk->print_on(gclog_or_tty);
         gclog_or_tty->print_cr("  Free chunks total %d  count %d",
-<<<<<<< HEAD
-                               vsl->chunk_manager()->free_chunks_total_words(),
-                               vsl->chunk_manager()->free_chunks_count());
-=======
                                sm->chunk_manager()->free_chunks_total_words(),
                                sm->chunk_manager()->free_chunks_count());
->>>>>>> 67a4e0fd
       }
     }
   } else {
@@ -2341,13 +2290,7 @@
     gclog_or_tty->print("SpaceManager::add_chunk: %d) ",
                         sum_count_in_chunks_in_use());
     new_chunk->print_on(gclog_or_tty);
-<<<<<<< HEAD
-    if (vs_list() != NULL) {
-      vs_list()->chunk_manager()->locked_print_free_chunks(gclog_or_tty);
-    }
-=======
     chunk_manager()->locked_print_free_chunks(gclog_or_tty);
->>>>>>> 67a4e0fd
   }
 }
 
@@ -2635,7 +2578,6 @@
         class_capacity, non_class_capacity));
 
   return class_capacity + non_class_capacity;
-<<<<<<< HEAD
 }
 
 size_t MetaspaceAux::reserved_bytes(Metaspace::MetadataType mdtype) {
@@ -2644,23 +2586,6 @@
 }
 
 size_t MetaspaceAux::committed_bytes(Metaspace::MetadataType mdtype) {
-  VirtualSpaceList* list = Metaspace::get_space_list(mdtype);
-  return list == NULL ? 0 : list->committed_bytes();
-}
-
-size_t MetaspaceAux::min_chunk_size_words() { return Metaspace::first_chunk_word_size(); }
-
-size_t MetaspaceAux::free_chunks_total_words(Metaspace::MetadataType mdtype) {
-=======
-}
-
-size_t MetaspaceAux::reserved_bytes(Metaspace::MetadataType mdtype) {
-  VirtualSpaceList* list = Metaspace::get_space_list(mdtype);
-  return list == NULL ? 0 : list->reserved_bytes();
-}
-
-size_t MetaspaceAux::committed_bytes(Metaspace::MetadataType mdtype) {
->>>>>>> 67a4e0fd
   VirtualSpaceList* list = Metaspace::get_space_list(mdtype);
   return list == NULL ? 0 : list->committed_bytes();
 }
@@ -2672,14 +2597,8 @@
   if (chunk_manager == NULL) {
     return 0;
   }
-<<<<<<< HEAD
-  ChunkManager* chunk = list->chunk_manager();
-  chunk->slow_verify();
-  return chunk->free_chunks_total_words();
-=======
   chunk_manager->slow_verify();
   return chunk_manager->free_chunks_total_words();
->>>>>>> 67a4e0fd
 }
 
 size_t MetaspaceAux::free_chunks_total_bytes(Metaspace::MetadataType mdtype) {
@@ -3185,11 +3104,7 @@
 MetaWord* Metaspace::allocate(size_t word_size, MetadataType mdtype) {
   // DumpSharedSpaces doesn't use class metadata area (yet)
   // Also, don't use class_vsm() unless UseCompressedClassPointers is true.
-<<<<<<< HEAD
-  if (mdtype == ClassType && using_class_space()) {
-=======
   if (is_class_space_allocation(mdtype)) {
->>>>>>> 67a4e0fd
     return  class_vsm()->allocate(word_size);
   } else {
     return  vsm()->allocate(word_size);
@@ -3337,13 +3252,8 @@
         MetaspaceAux::dump(gclog_or_tty);
       }
       // -XX:+HeapDumpOnOutOfMemoryError and -XX:OnOutOfMemoryError support
-<<<<<<< HEAD
-      const char* space_string = (mdtype == ClassType) ? "Compressed class space" :
-                                                         "Metadata space";
-=======
       const char* space_string = is_class_space_allocation(mdtype) ? "Compressed class space" :
                                                                      "Metadata space";
->>>>>>> 67a4e0fd
       report_java_out_of_memory(space_string);
 
       if (JvmtiExport::should_post_resource_exhausted()) {
@@ -3449,11 +3359,7 @@
 
 #ifndef PRODUCT
 
-<<<<<<< HEAD
-class MetaspaceAuxTest : AllStatic {
-=======
 class TestMetaspaceAuxTest : AllStatic {
->>>>>>> 67a4e0fd
  public:
   static void test_reserved() {
     size_t reserved = MetaspaceAux::reserved_bytes();
@@ -3493,16 +3399,6 @@
     }
   }
 
-<<<<<<< HEAD
-  static void test() {
-    test_reserved();
-    test_committed();
-  }
-};
-
-void MetaspaceAux_test() {
-  MetaspaceAuxTest::test();
-=======
   static void test_virtual_space_list_large_chunk() {
     VirtualSpaceList* vs_list = new VirtualSpaceList(os::vm_allocation_granularity());
     MutexLockerEx cl(SpaceManager::expand_lock(), Mutex::_no_safepoint_check_flag);
@@ -3522,7 +3418,6 @@
 
 void TestMetaspaceAux_test() {
   TestMetaspaceAuxTest::test();
->>>>>>> 67a4e0fd
 }
 
 #endif